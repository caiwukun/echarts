--- conflicted
+++ resolved
@@ -814,13 +814,8 @@
 export function createTextConfig(
     textStyle: TextStyleProps,
     textStyleModel: Model,
-<<<<<<< HEAD
     opt?: Pick<TextCommonParams, 'getTextPosition' | 'defaultOutsidePosition' | 'autoColor'>,
     isNotNormal?: boolean
-=======
-    opt: TextCommonParams,
-    isEmphasis: boolean
->>>>>>> de78d538
 ) {
     const textConfig: ElementTextConfig = {};
     let labelPosition;
@@ -857,12 +852,6 @@
 
     // fill and auto is determined by the color of path fill if it's not specified by developers.
     textConfig.outsideFill = opt.autoColor || null;
-<<<<<<< HEAD
-    textConfig.insideStroke = opt.autoColor || null;
-    // Set default stroke, which is useful when label is over other
-    // messy graphics (like lines) in background.
-    textConfig.outsideStroke = 'rgba(255, 255, 255, 0.9)';
-=======
 
     // if (!textStyle.fill) {
     //     textConfig.insideFill = 'auto';
@@ -875,7 +864,6 @@
     //     // TODO: stroke set to autoColor. if label is inside?
     //     textConfig.insideStroke = opt.autoColor;
     // }
->>>>>>> de78d538
 
     return textConfig;
 }
