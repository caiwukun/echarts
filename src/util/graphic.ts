/*
* Licensed to the Apache Software Foundation (ASF) under one
* or more contributor license agreements.  See the NOTICE file
* distributed with this work for additional information
* regarding copyright ownership.  The ASF licenses this file
* to you under the Apache License, Version 2.0 (the
* "License"); you may not use this file except in compliance
* with the License.  You may obtain a copy of the License at
*
*   http://www.apache.org/licenses/LICENSE-2.0
*
* Unless required by applicable law or agreed to in writing,
* software distributed under the License is distributed on an
* "AS IS" BASIS, WITHOUT WARRANTIES OR CONDITIONS OF ANY
* KIND, either express or implied.  See the License for the
* specific language governing permissions and limitations
* under the License.
*/

import * as pathTool from 'zrender/src/tool/path';
import * as matrix from 'zrender/src/core/matrix';
import * as vector from 'zrender/src/core/vector';
import Path, { PathProps } from 'zrender/src/graphic/Path';
import Transformable from 'zrender/src/core/Transformable';
import ZRImage, { ImageStyleProps } from 'zrender/src/graphic/Image';
import Group from 'zrender/src/graphic/Group';
import ZRText from 'zrender/src/graphic/Text';
import Circle from 'zrender/src/graphic/shape/Circle';
import Ellipse from 'zrender/src/graphic/shape/Ellipse';
import Sector from 'zrender/src/graphic/shape/Sector';
import Ring from 'zrender/src/graphic/shape/Ring';
import Polygon from 'zrender/src/graphic/shape/Polygon';
import Polyline from 'zrender/src/graphic/shape/Polyline';
import Rect from 'zrender/src/graphic/shape/Rect';
import Line from 'zrender/src/graphic/shape/Line';
import BezierCurve from 'zrender/src/graphic/shape/BezierCurve';
import Arc from 'zrender/src/graphic/shape/Arc';
import CompoundPath from 'zrender/src/graphic/CompoundPath';
import LinearGradient from 'zrender/src/graphic/LinearGradient';
import RadialGradient from 'zrender/src/graphic/RadialGradient';
import BoundingRect from 'zrender/src/core/BoundingRect';
import OrientedBoundingRect from 'zrender/src/core/OrientedBoundingRect';
import Point from 'zrender/src/core/Point';
import IncrementalDisplayable from 'zrender/src/graphic/IncrementalDisplayable';
import * as subPixelOptimizeUtil from 'zrender/src/graphic/helper/subPixelOptimize';
import { Dictionary } from 'zrender/src/core/types';
import Displayable, { DisplayableProps } from 'zrender/src/graphic/Displayable';
import Element from 'zrender/src/Element';
import Model from '../model/Model';
import {
    AnimationOptionMixin,
    AnimationDelayCallbackParam,
    ZRRectLike,
    ZRStyleProps,
    PayloadAnimationPart,
    AnimationOption,
<<<<<<< HEAD
    ColorByMixin,
    ColorBy
=======
    CommonTooltipOption,
    ComponentItemTooltipLabelFormatterParams
>>>>>>> 12f6620c
} from './types';
import {
    extend,
    isArrayLike,
    map,
    defaults,
    isObject,
    retrieve2,
    isString,
    keys,
    each,
    hasOwn
} from 'zrender/src/core/util';
import { AnimationEasing } from 'zrender/src/animation/easing';
import { getECData } from './innerStore';
import ComponentModel from '../model/Component';


const mathMax = Math.max;
const mathMin = Math.min;

const _customShapeMap: Dictionary<{ new(): Path }> = {};

type ExtendShapeOpt = Parameters<typeof Path.extend>[0];
type ExtendShapeReturn = ReturnType<typeof Path.extend>;

/**
 * Extend shape with parameters
 */
export function extendShape(opts: ExtendShapeOpt): ExtendShapeReturn {
    return Path.extend(opts);
}

const extendPathFromString = pathTool.extendFromString;
type SVGPathOption = Parameters<typeof extendPathFromString>[1];
type SVGPathCtor = ReturnType<typeof extendPathFromString>;
type SVGPath = InstanceType<SVGPathCtor>;
/**
 * Extend path
 */
export function extendPath(pathData: string, opts: SVGPathOption): SVGPathCtor {
    return extendPathFromString(pathData, opts);
}

/**
 * Register a user defined shape.
 * The shape class can be fetched by `getShapeClass`
 * This method will overwrite the registered shapes, including
 * the registered built-in shapes, if using the same `name`.
 * The shape can be used in `custom series` and
 * `graphic component` by declaring `{type: name}`.
 *
 * @param name
 * @param ShapeClass Can be generated by `extendShape`.
 */
export function registerShape(name: string, ShapeClass: {new(): Path}) {
    _customShapeMap[name] = ShapeClass;
}

/**
 * Find shape class registered by `registerShape`. Usually used in
 * fetching user defined shape.
 *
 * [Caution]:
 * (1) This method **MUST NOT be used inside echarts !!!**, unless it is prepared
 * to use user registered shapes.
 * Because the built-in shape (see `getBuiltInShape`) will be registered by
 * `registerShape` by default. That enables users to get both built-in
 * shapes as well as the shapes belonging to themsleves. But users can overwrite
 * the built-in shapes by using names like 'circle', 'rect' via calling
 * `registerShape`. So the echarts inner featrues should not fetch shapes from here
 * in case that it is overwritten by users, except that some features, like
 * `custom series`, `graphic component`, do it deliberately.
 *
 * (2) In the features like `custom series`, `graphic component`, the user input
 * `{tpye: 'xxx'}` does not only specify shapes but also specify other graphic
 * elements like `'group'`, `'text'`, `'image'` or event `'path'`. Those names
 * are reserved names, that is, if some user register a shape named `'image'`,
 * the shape will not be used. If we intending to add some more reserved names
 * in feature, that might bring break changes (disable some existing user shape
 * names). But that case probably rearly happen. So we dont make more mechanism
 * to resolve this issue here.
 *
 * @param name
 * @return The shape class. If not found, return nothing.
 */
export function getShapeClass(name: string): {new(): Path} {
    if (_customShapeMap.hasOwnProperty(name)) {
        return _customShapeMap[name];
    }
}

/**
 * Create a path element from path data string
 * @param pathData
 * @param opts
 * @param rect
 * @param layout 'center' or 'cover' default to be cover
 */
export function makePath(
    pathData: string,
    opts: SVGPathOption,
    rect: ZRRectLike,
    layout?: 'center' | 'cover'
): SVGPath {
    const path = pathTool.createFromString(pathData, opts);
    if (rect) {
        if (layout === 'center') {
            rect = centerGraphic(rect, path.getBoundingRect());
        }
        resizePath(path, rect);
    }
    return path;
}

/**
 * Create a image element from image url
 * @param imageUrl image url
 * @param opts options
 * @param rect constrain rect
 * @param layout 'center' or 'cover'. Default to be 'cover'
 */
export function makeImage(
    imageUrl: string,
    rect: ZRRectLike,
    layout?: 'center' | 'cover'
) {
    const zrImg = new ZRImage({
        style: {
            image: imageUrl,
            x: rect.x,
            y: rect.y,
            width: rect.width,
            height: rect.height
        },
        onload(img) {
            if (layout === 'center') {
                const boundingRect = {
                    width: img.width,
                    height: img.height
                };
                zrImg.setStyle(centerGraphic(rect, boundingRect));
            }
        }
    });
    return zrImg;
}

/**
 * Get position of centered element in bounding box.
 *
 * @param  rect         element local bounding box
 * @param  boundingRect constraint bounding box
 * @return element position containing x, y, width, and height
 */
function centerGraphic(rect: ZRRectLike, boundingRect: {
    width: number
    height: number
}): ZRRectLike {
    // Set rect to center, keep width / height ratio.
    const aspect = boundingRect.width / boundingRect.height;
    let width = rect.height * aspect;
    let height;
    if (width <= rect.width) {
        height = rect.height;
    }
    else {
        width = rect.width;
        height = width / aspect;
    }
    const cx = rect.x + rect.width / 2;
    const cy = rect.y + rect.height / 2;

    return {
        x: cx - width / 2,
        y: cy - height / 2,
        width: width,
        height: height
    };
}

export const mergePath = pathTool.mergePath;

/**
 * Resize a path to fit the rect
 * @param path
 * @param rect
 */
export function resizePath(path: SVGPath, rect: ZRRectLike): void {
    if (!path.applyTransform) {
        return;
    }

    const pathRect = path.getBoundingRect();

    const m = pathRect.calculateTransform(rect);

    path.applyTransform(m);
}

/**
 * Sub pixel optimize line for canvas
 */
export function subPixelOptimizeLine(param: {
    shape: {
        x1: number, y1: number, x2: number, y2: number
    },
    style: {
        lineWidth: number
    }
}) {
    subPixelOptimizeUtil.subPixelOptimizeLine(param.shape, param.shape, param.style);
    return param;
}

/**
 * Sub pixel optimize rect for canvas
 */
export function subPixelOptimizeRect(param: {
    shape: {
        x: number, y: number, width: number, height: number
    },
    style: {
        lineWidth: number
    }
}) {
    subPixelOptimizeUtil.subPixelOptimizeRect(param.shape, param.shape, param.style);
    return param;
}

/**
 * Sub pixel optimize for canvas
 *
 * @param position Coordinate, such as x, y
 * @param lineWidth Should be nonnegative integer.
 * @param positiveOrNegative Default false (negative).
 * @return Optimized position.
 */
export const subPixelOptimize = subPixelOptimizeUtil.subPixelOptimize;


type AnimateOrSetPropsOption = {
    dataIndex?: number;
    cb?: () => void;
    during?: (percent: number) => void;
    removeOpt?: AnimationOption
    isFrom?: boolean;
};

function animateOrSetProps<Props>(
    animationType: 'init' | 'update' | 'remove',
    el: Element<Props>,
    props: Props,
    animatableModel?: Model<AnimationOptionMixin> & {
        getAnimationDelayParams?: (el: Element<Props>, dataIndex: number) => AnimationDelayCallbackParam
    },
    dataIndex?: AnimateOrSetPropsOption['dataIndex'] | AnimateOrSetPropsOption['cb'] | AnimateOrSetPropsOption,
    cb?: AnimateOrSetPropsOption['cb'] | AnimateOrSetPropsOption['during'],
    during?: AnimateOrSetPropsOption['during']
) {
    let isFrom = false;
    let removeOpt: AnimationOption;
    if (typeof dataIndex === 'function') {
        during = cb;
        cb = dataIndex;
        dataIndex = null;
    }
    else if (isObject(dataIndex)) {
        cb = dataIndex.cb;
        during = dataIndex.during;
        isFrom = dataIndex.isFrom;
        removeOpt = dataIndex.removeOpt;
        dataIndex = dataIndex.dataIndex;
    }
    const isUpdate = animationType === 'update';
    const isRemove = animationType === 'remove';

    let animationPayload: PayloadAnimationPart;
    // Check if there is global animation configuration from dataZoom/resize can override the config in option.
    // If animation is enabled. Will use this animation config in payload.
    // If animation is disabled. Just ignore it.
    if (animatableModel && animatableModel.ecModel) {
        const updatePayload = animatableModel.ecModel.getUpdatePayload();
        animationPayload = (updatePayload && updatePayload.animation) as PayloadAnimationPart;
    }
    const animationEnabled = animatableModel && animatableModel.isAnimationEnabled();

    if (!isRemove) {
        // Must stop the remove animation.
        el.stopAnimation('remove');
    }

    if (animationEnabled) {
        let duration: number | Function;
        let animationEasing: AnimationEasing;
        let animationDelay: number | Function;
        if (animationPayload) {
            duration = animationPayload.duration || 0;
            animationEasing = animationPayload.easing || 'cubicOut';
            animationDelay = animationPayload.delay || 0;
        }
        else if (isRemove) {
            removeOpt = removeOpt || {};
            duration = retrieve2(removeOpt.duration, 200);
            animationEasing = retrieve2(removeOpt.easing, 'cubicOut');
            animationDelay = 0;
        }
        else {
            duration = animatableModel.getShallow(
                isUpdate ? 'animationDurationUpdate' : 'animationDuration'
            );
            animationEasing = animatableModel.getShallow(
                isUpdate ? 'animationEasingUpdate' : 'animationEasing'
            );
            animationDelay = animatableModel.getShallow(
                isUpdate ? 'animationDelayUpdate' : 'animationDelay'
            );
        }
        if (typeof animationDelay === 'function') {
            animationDelay = animationDelay(
                dataIndex as number,
                animatableModel.getAnimationDelayParams
                    ? animatableModel.getAnimationDelayParams(el, dataIndex as number)
                    : null
            );
        }
        if (typeof duration === 'function') {
            duration = duration(dataIndex as number);
        }

        duration > 0
            ? (
                isFrom
                    ? el.animateFrom(props, {
                        duration: duration as number,
                        delay: animationDelay as number || 0,
                        easing: animationEasing,
                        done: cb,
                        force: !!cb || !!during,
                        scope: animationType,
                        during: during
                    })
                    : el.animateTo(props, {
                        duration: duration as number,
                        delay: animationDelay as number || 0,
                        easing: animationEasing,
                        done: cb,
                        force: !!cb || !!during,
                        setToFinal: true,
                        scope: animationType,
                        during: during
                    })
            )
            // FIXME:
            // If `duration` is 0, only the animation on props
            // can be stoped, other animation should be continued?
            // But at present using duration 0 in `animateTo`, `animateFrom`
            // might cause unexpected behavior.
            : (
                el.stopAnimation(),
                // If `isFrom`, the props is the "from" props.
                !isFrom && el.attr(props),
                cb && (cb as AnimateOrSetPropsOption['cb'])()
            );
    }
    else {
        el.stopAnimation();
        !isFrom && el.attr(props);
        // Call during once.
        during && during(1);
        cb && (cb as AnimateOrSetPropsOption['cb'])();
    }
}

/**
 * Update graphic element properties with or without animation according to the
 * configuration in series.
 *
 * Caution: this method will stop previous animation.
 * So do not use this method to one element twice before
 * animation starts, unless you know what you are doing.
 * @example
 *     graphic.updateProps(el, {
 *         position: [100, 100]
 *     }, seriesModel, dataIndex, function () { console.log('Animation done!'); });
 *     // Or
 *     graphic.updateProps(el, {
 *         position: [100, 100]
 *     }, seriesModel, function () { console.log('Animation done!'); });
 */
function updateProps<Props>(
    el: Element<Props>,
    props: Props,
    // TODO: TYPE AnimatableModel
    animatableModel?: Model<AnimationOptionMixin>,
    dataIndex?: AnimateOrSetPropsOption['dataIndex'] | AnimateOrSetPropsOption['cb'] | AnimateOrSetPropsOption,
    cb?: AnimateOrSetPropsOption['cb'] | AnimateOrSetPropsOption['during'],
    during?: AnimateOrSetPropsOption['during']
) {
    animateOrSetProps('update', el, props, animatableModel, dataIndex, cb, during);
}

export {updateProps};

/**
 * Init graphic element properties with or without animation according to the
 * configuration in series.
 *
 * Caution: this method will stop previous animation.
 * So do not use this method to one element twice before
 * animation starts, unless you know what you are doing.
 */
export function initProps<Props>(
    el: Element<Props>,
    props: Props,
    animatableModel?: Model<AnimationOptionMixin>,
    dataIndex?: AnimateOrSetPropsOption['dataIndex'] | AnimateOrSetPropsOption['cb'] | AnimateOrSetPropsOption,
    cb?: AnimateOrSetPropsOption['cb'] | AnimateOrSetPropsOption['during'],
    during?: AnimateOrSetPropsOption['during']
) {
    animateOrSetProps('init', el, props, animatableModel, dataIndex, cb, during);
}

/**
 * Remove graphic element
 */
export function removeElement<Props>(
    el: Element<Props>,
    props: Props,
    animatableModel?: Model<AnimationOptionMixin>,
    dataIndex?: AnimateOrSetPropsOption['dataIndex'] | AnimateOrSetPropsOption['cb'] | AnimateOrSetPropsOption,
    cb?: AnimateOrSetPropsOption['cb'] | AnimateOrSetPropsOption['during'],
    during?: AnimateOrSetPropsOption['during']
) {
    // Don't do remove animation twice.
    if (isElementRemoved(el)) {
        return;
    }

    animateOrSetProps('remove', el, props, animatableModel, dataIndex, cb, during);
}

function fadeOutDisplayable(
    el: Displayable,
    animatableModel?: Model<AnimationOptionMixin>,
    dataIndex?: number,
    done?: AnimateOrSetPropsOption['cb']
) {
    el.removeTextContent();
    el.removeTextGuideLine();
    removeElement(el, {
        style: {
            opacity: 0
        }
    }, animatableModel, dataIndex, done);
}

export function removeElementWithFadeOut(
    el: Element,
    animatableModel?: Model<AnimationOptionMixin>,
    dataIndex?: number
) {
    function doRemove() {
        el.parent && el.parent.remove(el);
    }
    // Hide label and labelLine first
    // TODO Also use fade out animation?
    if (!el.isGroup) {
        fadeOutDisplayable(el as Displayable, animatableModel, dataIndex, doRemove);
    }
    else {
        (el as Group).traverse(function (disp: Displayable) {
            if (!disp.isGroup) {
                // Can invoke doRemove multiple times.
                fadeOutDisplayable(disp as Displayable, animatableModel, dataIndex, doRemove);
            }
        });
    }
}

/**
 * If element is removed.
 * It can determine if element is having remove animation.
 */
export function isElementRemoved(el: Element) {
    if (!el.__zr) {
        return true;
    }
    for (let i = 0; i < el.animators.length; i++) {
        const animator = el.animators[i];
        if (animator.scope === 'remove') {
            return true;
        }
    }
    return false;
}

/**
 * Get transform matrix of target (param target),
 * in coordinate of its ancestor (param ancestor)
 *
 * @param target
 * @param [ancestor]
 */
export function getTransform(target: Transformable, ancestor?: Transformable): matrix.MatrixArray {
    const mat = matrix.identity([]);

    while (target && target !== ancestor) {
        matrix.mul(mat, target.getLocalTransform(), mat);
        target = target.parent;
    }

    return mat;
}

/**
 * Apply transform to an vertex.
 * @param target [x, y]
 * @param transform Can be:
 *      + Transform matrix: like [1, 0, 0, 1, 0, 0]
 *      + {position, rotation, scale}, the same as `zrender/Transformable`.
 * @param invert Whether use invert matrix.
 * @return [x, y]
 */
export function applyTransform(
    target: vector.VectorArray,
    transform: Transformable | matrix.MatrixArray,
    invert?: boolean
): number[] {
    if (transform && !isArrayLike(transform)) {
        transform = Transformable.getLocalTransform(transform);
    }

    if (invert) {
        transform = matrix.invert([], transform as matrix.MatrixArray);
    }
    return vector.applyTransform([], target, transform as matrix.MatrixArray);
}

/**
 * @param direction 'left' 'right' 'top' 'bottom'
 * @param transform Transform matrix: like [1, 0, 0, 1, 0, 0]
 * @param invert Whether use invert matrix.
 * @return Transformed direction. 'left' 'right' 'top' 'bottom'
 */
export function transformDirection(
    direction: 'left' | 'right' | 'top' | 'bottom',
    transform: matrix.MatrixArray,
    invert?: boolean
): 'left' | 'right' | 'top' | 'bottom' {

    // Pick a base, ensure that transform result will not be (0, 0).
    const hBase = (transform[4] === 0 || transform[5] === 0 || transform[0] === 0)
        ? 1 : Math.abs(2 * transform[4] / transform[0]);
    const vBase = (transform[4] === 0 || transform[5] === 0 || transform[2] === 0)
        ? 1 : Math.abs(2 * transform[4] / transform[2]);

    let vertex: vector.VectorArray = [
        direction === 'left' ? -hBase : direction === 'right' ? hBase : 0,
        direction === 'top' ? -vBase : direction === 'bottom' ? vBase : 0
    ];

    vertex = applyTransform(vertex, transform, invert);

    return Math.abs(vertex[0]) > Math.abs(vertex[1])
        ? (vertex[0] > 0 ? 'right' : 'left')
        : (vertex[1] > 0 ? 'bottom' : 'top');
}

function isNotGroup(el: Element): el is Displayable {
    return !el.isGroup;
}
function isPath(el: Displayable): el is Path {
    return (el as Path).shape != null;
}
/**
 * Apply group transition animation from g1 to g2.
 * If no animatableModel, no animation.
 */
export function groupTransition(
    g1: Group,
    g2: Group,
    animatableModel: Model<AnimationOptionMixin>
) {
    if (!g1 || !g2) {
        return;
    }

    function getElMap(g: Group) {
        const elMap: Dictionary<Displayable> = {};
        g.traverse(function (el: Element) {
            if (isNotGroup(el) && el.anid) {
                elMap[el.anid] = el;
            }
        });
        return elMap;
    }
    function getAnimatableProps(el: Displayable) {
        const obj: PathProps = {
            x: el.x,
            y: el.y,
            rotation: el.rotation
        };
        if (isPath(el)) {
            obj.shape = extend({}, el.shape);
        }
        return obj;
    }
    const elMap1 = getElMap(g1);

    g2.traverse(function (el) {
        if (isNotGroup(el) && el.anid) {
            const oldEl = elMap1[el.anid];
            if (oldEl) {
                const newProp = getAnimatableProps(el);
                el.attr(getAnimatableProps(oldEl));
                updateProps(el, newProp, animatableModel, getECData(el).dataIndex);
            }
        }
    });
}

export function clipPointsByRect(points: vector.VectorArray[], rect: ZRRectLike): number[][] {
    // FIXME: this way migth be incorrect when grpahic clipped by a corner.
    // and when element have border.
    return map(points, function (point) {
        let x = point[0];
        x = mathMax(x, rect.x);
        x = mathMin(x, rect.x + rect.width);
        let y = point[1];
        y = mathMax(y, rect.y);
        y = mathMin(y, rect.y + rect.height);
        return [x, y];
    });
}

/**
 * Return a new clipped rect. If rect size are negative, return undefined.
 */
export function clipRectByRect(targetRect: ZRRectLike, rect: ZRRectLike): ZRRectLike {
    const x = mathMax(targetRect.x, rect.x);
    const x2 = mathMin(targetRect.x + targetRect.width, rect.x + rect.width);
    const y = mathMax(targetRect.y, rect.y);
    const y2 = mathMin(targetRect.y + targetRect.height, rect.y + rect.height);

    // If the total rect is cliped, nothing, including the border,
    // should be painted. So return undefined.
    if (x2 >= x && y2 >= y) {
        return {
            x: x,
            y: y,
            width: x2 - x,
            height: y2 - y
        };
    }
}

export function createIcon(
    iconStr: string,    // Support 'image://' or 'path://' or direct svg path.
    opt?: Omit<DisplayableProps, 'style'>,
    rect?: ZRRectLike
): SVGPath | ZRImage {
    const innerOpts: DisplayableProps = extend({rectHover: true}, opt);
    const style: ZRStyleProps = innerOpts.style = {strokeNoScale: true};
    rect = rect || {x: -1, y: -1, width: 2, height: 2};

    if (iconStr) {
        return iconStr.indexOf('image://') === 0
            ? (
                (style as ImageStyleProps).image = iconStr.slice(8),
                defaults(style, rect),
                new ZRImage(innerOpts)
            )
            : (
                makePath(
                    iconStr.replace('path://', ''),
                    innerOpts,
                    rect,
                    'center'
                )
            );
    }
}

/**
 * Return `true` if the given line (line `a`) and the given polygon
 * are intersect.
 * Note that we do not count colinear as intersect here because no
 * requirement for that. We could do that if required in future.
 */
export function linePolygonIntersect(
    a1x: number, a1y: number, a2x: number, a2y: number,
    points: vector.VectorArray[]
): boolean {
    for (let i = 0, p2 = points[points.length - 1]; i < points.length; i++) {
        const p = points[i];
        if (lineLineIntersect(a1x, a1y, a2x, a2y, p[0], p[1], p2[0], p2[1])) {
            return true;
        }
        p2 = p;
    }
}

/**
 * Return `true` if the given two lines (line `a` and line `b`)
 * are intersect.
 * Note that we do not count colinear as intersect here because no
 * requirement for that. We could do that if required in future.
 */
export function lineLineIntersect(
    a1x: number, a1y: number, a2x: number, a2y: number,
    b1x: number, b1y: number, b2x: number, b2y: number
): boolean {
    // let `vec_m` to be `vec_a2 - vec_a1` and `vec_n` to be `vec_b2 - vec_b1`.
    const mx = a2x - a1x;
    const my = a2y - a1y;
    const nx = b2x - b1x;
    const ny = b2y - b1y;

    // `vec_m` and `vec_n` are parallel iff
    //     exising `k` such that `vec_m = k · vec_n`, equivalent to `vec_m X vec_n = 0`.
    const nmCrossProduct = crossProduct2d(nx, ny, mx, my);
    if (nearZero(nmCrossProduct)) {
        return false;
    }

    // `vec_m` and `vec_n` are intersect iff
    //     existing `p` and `q` in [0, 1] such that `vec_a1 + p * vec_m = vec_b1 + q * vec_n`,
    //     such that `q = ((vec_a1 - vec_b1) X vec_m) / (vec_n X vec_m)`
    //           and `p = ((vec_a1 - vec_b1) X vec_n) / (vec_n X vec_m)`.
    const b1a1x = a1x - b1x;
    const b1a1y = a1y - b1y;
    const q = crossProduct2d(b1a1x, b1a1y, mx, my) / nmCrossProduct;
    if (q < 0 || q > 1) {
        return false;
    }
    const p = crossProduct2d(b1a1x, b1a1y, nx, ny) / nmCrossProduct;
    if (p < 0 || p > 1) {
        return false;
    }

    return true;
}

/**
 * Cross product of 2-dimension vector.
 */
function crossProduct2d(x1: number, y1: number, x2: number, y2: number) {
    return x1 * y2 - x2 * y1;
}

function nearZero(val: number) {
    return val <= (1e-6) && val >= -(1e-6);
}


export function setTooltipConfig(opt: {
    el: Element,
    componentModel: ComponentModel,
    itemName: string,
    itemTooltipOption?: string | CommonTooltipOption<unknown>
    formatterParamsExtra?: Dictionary<unknown>
}): void {
    const itemTooltipOption = opt.itemTooltipOption;
    const componentModel = opt.componentModel;
    const itemName = opt.itemName;

    const itemTooltipOptionObj = isString(itemTooltipOption)
        ? { formatter: itemTooltipOption }
        : itemTooltipOption;
    const mainType = componentModel.mainType;
    const componentIndex = componentModel.componentIndex;

    const formatterParams = {
        componentType: mainType,
        name: itemName,
        $vars: ['name']
    } as ComponentItemTooltipLabelFormatterParams;
    (formatterParams as any)[mainType + 'Index'] = componentIndex;

    const formatterParamsExtra = opt.formatterParamsExtra;
    if (formatterParamsExtra) {
        each(keys(formatterParamsExtra), key => {
            if (!hasOwn(formatterParams, key)) {
                formatterParams[key] = formatterParamsExtra[key];
                formatterParams.$vars.push(key);
            }
        });
    }

    const ecData = getECData(opt.el);
    ecData.componentMainType = mainType;
    ecData.componentIndex = componentIndex;
    ecData.tooltipConfig = {
        name: itemName,
        option: defaults({
            content: itemName,
            formatterParams: formatterParams
        }, itemTooltipOptionObj)
    };
}

// Register built-in shapes. These shapes might be overwirtten
// by users, although we do not recommend that.
registerShape('circle', Circle);
registerShape('ellipse', Ellipse);
registerShape('sector', Sector);
registerShape('ring', Ring);
registerShape('polygon', Polygon);
registerShape('polyline', Polyline);
registerShape('rect', Rect);
registerShape('line', Line);
registerShape('bezierCurve', BezierCurve);
registerShape('arc', Arc);

export {
    Group,
    ZRImage as Image,
    ZRText as Text,
    Circle,
    Ellipse,
    Sector,
    Ring,
    Polygon,
    Polyline,
    Rect,
    Line,
    BezierCurve,
    Arc,
    IncrementalDisplayable,
    CompoundPath,
    LinearGradient,
    RadialGradient,
    BoundingRect,
    OrientedBoundingRect,
    Point,
    Path
};<|MERGE_RESOLUTION|>--- conflicted
+++ resolved
@@ -54,13 +54,8 @@
     ZRStyleProps,
     PayloadAnimationPart,
     AnimationOption,
-<<<<<<< HEAD
-    ColorByMixin,
-    ColorBy
-=======
     CommonTooltipOption,
     ComponentItemTooltipLabelFormatterParams
->>>>>>> 12f6620c
 } from './types';
 import {
     extend,
