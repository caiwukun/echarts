/**
 * TODO processor的优先级
 *      setTheme
 *      stack
 *      axis position 统一处理
 */
define(function (require) {

    var GlobalModel = require('./model/Global');
    var ExtensionAPI = require('./ExtensionAPI');
    var CoordinateSystemManager = require('./CoordinateSystem');

    var ComponentModel = require('./model/Component');
    var SeriesModel = require('./model/Series');

    var ComponentView = require('./view/Component');
    var ChartView = require('./view/Chart');

    var zrender = require('zrender');
    var zrUtil = require('zrender/core/util');

    /**
     * @inner
     */
    function getSeriesId(series, seriesIndex) {
        return series.type + '_' + (series.name ||  seriesIndex);
    }
    /**
     * @module echarts~ECharts
     */
    var ECharts = function (dom, theme, opts) {
        opts = opts || {};

        /**
         * @type {module:zrender/ZRender}
         * @private
         */
        this._zr = zrender.init(dom, {
            renderer: opts.renderer || 'canvas'
        });

        /**
         * @type {Object}
         * @private
         */
        this._theme = zrUtil.clone(theme);

        /**
         * @type {Array.<module:echarts/view/Chart>}
         * @private
         */
        this._chartsList = [];

        /**
         * @type {Object.<string, module:echarts/view/Chart>}
         * @private
         */
        this._chartsMap = {};

        /**
         * @type {Array.<module:echarts/view/Component>}
         * @private
         */
        this._componentsList = [];

        /**
         * @type {Object.<string, module:echarts/view/Component>}
         * @private
         */
        this._componentsMap = {};

        /**
         * @type {module:echarts/ExtensionAPI}
         * @private
         */
        this._extensionAPI = new ExtensionAPI(this);

        /**
         * @type {module:echarts/CoordinateSystem}
         * @private
         */
        this._coordinateSystem = new CoordinateSystemManager();

        /**
         * Layout instances
         * @type {Array}
         * @private
         */
        this._layouts = zrUtil.map(layoutClasses, function (Layout) {
            return new Layout();
        });

        /**
         * @type {boolean}
         * @private
         */
        this._needsUpdate = false;

        this._zr.animation.on('frame', function () {
            if (this._needsUpdate) {
                this.updateImmediately();
            }
        }, this);
    };

    ECharts.prototype = {

        getZr: function () {
            return this._zr;
        },

        setOption: function (option, notMerge) {
            option = zrUtil.clone(option, true);

            var ecModel = this._model;
            if (! ecModel || notMerge) {
                ecModel = new GlobalModel(option, null, this._theme);
                this._model = ecModel;
            }
            else {
                ecModel.mergeOption(option);
            }

            this._prepareComponents(ecModel);

            this._prepareCharts(ecModel);

            this.updateImmediately();
        },

        setTheme: function (theme) {

        },

        getCoordinateSystem: function (type, idx) {
            return this._coordinateSystem.get(type, idx);
        },

        /**
         * @return {number}
         */
        getWidth: function () {
            return this._zr.getWidth();
        },

        /**
         * @return {number}
         */
        getHeight: function () {
            return this._zr.getHeight();
        },

        update: function () {
            this._needsUpdate = true;
        },

        updateImmediately: function (event) {
            // console.time('update');

            var ecModel = this._model;

            ecModel.restoreData();

            // TODO
            // Save total ecModel here for undo/redo (after restoring data and before processing data).
            // Undo (restoration of total ecModel) can be carried out in 'action' or outside API call.

            this._processData(ecModel);

            this._coordinateSystem.update(ecModel, this._extensionAPI);

            this._doVisualCoding(ecModel);

            this._doLayout(ecModel, event);

            this._doRender(ecModel, event);

            this._needsUpdate = false;

            // console.timeEnd('update');
        },

        resize: function () {
            // var ecModel = this._model;

            // this._coordinateSystem.resize(ecModel, this._extensionAPI);

            // this._doVisualCoding(ecModel);

            // this._doLayout(ecModel);

            // this._doRender(ecModel);

            this.updateImmediately();
        },

        /**
         * @pubilc
         * @param {Object} event
         * @param {string} [event.type] Event type
         * @param {number} [event.from] From uid
         */
        dispatch: function (event) {
            var action = actions[event.type];
            if (action) {
                action(event, this._model);
                this.updateImmediately(event);
            }
        },

        _prepareCharts: function (ecModel) {

            var chartsList = this._chartsList;
            var chartsMap = this._chartsMap;
            var zr = this._zr;

            for (var i = 0; i < chartsList.length; i++) {
                chartsList[i].__keepAlive = false;
            }

            ecModel.eachSeries(function (seriesModel, idx) {
                var id = getSeriesId(seriesModel.option, idx);

                var chart = chartsMap[id];
                if (! chart) {
                    chart = ChartView.create(
                        ComponentModel.parseComponentType(seriesModel.type).sub
                    );
                    if (chart) {
                        chart.init(this._extensionAPI);
                        chartsMap[id] = chart;
                        chartsList.push(chart);
                        zr.add(chart.group);
                    }
                    else {
                        // Error
                    }
                }

                chart.__keepAlive = true;
                chart.__id = id;
            }, this);

            for (var i = 0; i < chartsList.length;) {
                var chart = chartsList[i];
                if (! chart.__keepAlive) {
                    zr.remove(chart.group);
                    chart.dispose();
                    chartsList.splice(i, 1);
                    delete chartsMap[chart.__id];
                }
                else {
                    i++;
                }
            }
        },

        _prepareComponents: function (ecModel) {

            var componentsMap = this._componentsMap;
            var componentsList = this._componentsList;

            for (var i = 0; i < componentsList.length; i++) {
                componentsList[i].__keepAlive = true;
            }

            ComponentView.eachAvailableComponent(function (componentType) {

                ecModel.eachComponent(componentType, function (componentModel, idx) {
                    var id = componentType + '_' + idx;
                    var component = componentsMap[id];
                    if (! component) {
                        // Create and add component
                        component = ComponentView.create(componentType, componentModel);
                        component.init(this._extensionAPI);
                        componentsMap[id] = component;
                        componentsList.push(component);

                        this._zr.add(component.group);
                    }
                    component.__id = id;
                    component.__keepAlive = true;
                    // Used in rendering
                    component.__model = componentModel;
                }, this);
            }, this);

            for (var i = 0; i < componentsList.length;) {
                var component = componentsList[i];
                if (! component.__keepAlive) {
                    this._zr.remove(component.group);
                    component.dispose();
                    componentsList.splice(i, 1);
                    delete componentsMap[component.__id];
                }
                else {
                    i++;
                }
            }
        },

        /**
         * Processor data in each series
         *
         * @param {module:echarts/model/Global} ecModel
         * @private
         */
        _processData: function (ecModel) {
            zrUtil.each(dataProcessorFuncs, function (processor) {
                processor(ecModel);
            });
        },

        /**
         * Layout before each chart render there series after visual coding and data processing
         *
         * @param {module:echarts/model/Global} ecModel
         * @private
         */
        _doLayout: function (ecModel, event) {
            zrUtil.each(this._layouts, function (layout) {
<<<<<<< HEAD
                layout(ecModel, event);
=======
                layout.update(ecModel);
>>>>>>> e4d7566e
            });
            zrUtil.each(layoutFuncs, function (layout) {
                layout(ecModel, event);
            });
        },

        /**
         * Code visual infomation from data after data processing
         *
         * @param {module:echarts/model/Global} ecModel
         * @private
         */
        _doVisualCoding: function (ecModel) {
            zrUtil.each(visualCodingFuncs, function (visualCoding) {
                visualCoding(ecModel);
            });
        },

        /**
         * Render each chart and component
         */
        _doRender: function (ecModel, event) {
            var api = this._extensionAPI;
            // Render all components
            zrUtil.each(this._componentsList, function (component) {
                component.render(component.__model, ecModel, api, event);
            }, this);

            zrUtil.each(this._chartsList, function (chart) {
                chart.__keepAlive = false;
            }, this);

            // Render all charts
            ecModel.eachSeries(function (seriesModel, idx) {
                var id = getSeriesId(seriesModel.option, idx);
                var chart = this._chartsMap[id];
                chart.__keepAlive = true;
                chart.render(seriesModel, ecModel, api, event);
            }, this);

            // Remove groups of charts
            zrUtil.each(this._chartsList, function (chart) {
                if (!chart.__keepAlive) {
                    chart.remove();
                }
            }, this);
        },

        dispose: function () {
            zrUtil.each(this._components, function (component) {
                component.dispose();
            });
            zrUtil.each(this._charts, function (chart) {
                chart.dispose();
            });

            this.zr.dispose();
        }
    };


    var dataProcessorFuncs = [];

    var actions = [];

    var layoutClasses = [];

    var layoutFuncs = [];

    var visualCodingFuncs = [];

    /**
     * @module echarts
     */
    var echarts = {

        init: function (dom, theme, opts) {
            return new ECharts(dom, theme, opts);
        },

        /**
         * @param {Function}
         */
        registerProcessor: function (processorFunc) {
            if (zrUtil.indexOf(dataProcessorFuncs, processorFunc) < 0) {
                dataProcessorFuncs.push(processorFunc);
            }
        },

        /**
         * @param {Function}
         */
        registerAction: function (actionName, action) {
            if (!actions[actionName]) {
                actions[actionName] = action;
            }
        },

        /**
         * @param {string} type
         * @param {*} CoordinateSystem
         */
        registerCoordinateSystem: function (type, CoordinateSystem) {
            CoordinateSystemManager.register(type, CoordinateSystem);
        },

        /**
         * @param {*} layout
         */
        registerLayout: function (layout, isFactory) {
            if (isFactory) {
                if (zrUtil.indexOf(layoutClasses, layout) < 0) {
                    layoutClasses.push(layout);
                }
            }
            else {
                if (zrUtil.indexOf(layoutFuncs, layout) < 0) {
                    layoutFuncs.push(layout);
                }
            }
        },

        registerVisualCoding: function (visualCodingFunc) {
            visualCodingFuncs.push(visualCodingFunc);
        },

        /**
         * @param {Object} opts
         */
        extendChartView: function (opts) {
            return ChartView.extend(opts);
        },

        /**
         * @param {Object} opts
         */
        extendComponentModel: function (opts) {
            return ComponentModel.extend(opts);
        },

        /**
         * @param {Object} opts
         */
        extendSeriesModel: function (opts) {
            return SeriesModel.extend(opts);
        },

        /**
         * @param {Object} opts
         */
        extendComponentView: function (opts) {
            return ComponentView.extend(opts);
        }
    };

    echarts.registerVisualCoding(require('./visual/defaultColor'));

    return echarts;
});<|MERGE_RESOLUTION|>--- conflicted
+++ resolved
@@ -319,11 +319,7 @@
          */
         _doLayout: function (ecModel, event) {
             zrUtil.each(this._layouts, function (layout) {
-<<<<<<< HEAD
-                layout(ecModel, event);
-=======
-                layout.update(ecModel);
->>>>>>> e4d7566e
+                layout.update(ecModel, event);
             });
             zrUtil.each(layoutFuncs, function (layout) {
                 layout(ecModel, event);
