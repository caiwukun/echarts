/*
* Licensed to the Apache Software Foundation (ASF) under one
* or more contributor license agreements.  See the NOTICE file
* distributed with this work for additional information
* regarding copyright ownership.  The ASF licenses this file
* to you under the Apache License, Version 2.0 (the
* "License"); you may not use this file except in compliance
* with the License.  You may obtain a copy of the License at
*
*   http://www.apache.org/licenses/LICENSE-2.0
*
* Unless required by applicable law or agreed to in writing,
* software distributed under the License is distributed on an
* "AS IS" BASIS, WITHOUT WARRANTIES OR CONDITIONS OF ANY
* KIND, either express or implied.  See the License for the
* specific language governing permissions and limitations
* under the License.
*/

import {__DEV__} from '../../config';
import * as echarts from '../../echarts';
import * as zrUtil from 'zrender/src/core/util';
import * as graphic from '../../util/graphic';
import {setLabel} from './helper';
import Model from '../../model/Model';
import barItemStyle from './barItemStyle';
import Path from 'zrender/src/graphic/Path';
import {throttle} from '../../util/throttle';
import {createClipPath} from '../helper/createClipPathFromCoordSys';

var BAR_BORDER_WIDTH_QUERY = ['itemStyle', 'barBorderWidth'];
var _eventPos = [0, 0];

// FIXME
// Just for compatible with ec2.
zrUtil.extend(Model.prototype, barItemStyle);

function getClipArea(coord, data) {
    var coordSysClipArea = coord.getArea && coord.getArea();
    if (coord.type === 'cartesian2d') {
        var baseAxis = coord.getBaseAxis();
        // When boundaryGap is false or using time axis. bar may exceed the grid.
        // We should not clip this part.
        // See test/bar2.html
        if (baseAxis.type !== 'category' || !baseAxis.onBand) {
            var expandWidth = data.getLayout('bandWidth');
            if (baseAxis.isHorizontal()) {
                coordSysClipArea.x -= expandWidth;
                coordSysClipArea.width += expandWidth * 2;
            }
            else {
                coordSysClipArea.y -= expandWidth;
                coordSysClipArea.height += expandWidth * 2;
            }
        }
    }

    return coordSysClipArea;
}

export default echarts.extendChartView({

    type: 'bar',

    render: function (seriesModel, ecModel, api) {
        this._updateDrawMode(seriesModel);

        var coordinateSystemType = seriesModel.get('coordinateSystem');

        if (coordinateSystemType === 'cartesian2d'
            || coordinateSystemType === 'polar'
        ) {
            this._isLargeDraw
                ? this._renderLarge(seriesModel, ecModel, api)
                : this._renderNormal(seriesModel, ecModel, api);
        }
        else if (__DEV__) {
            console.warn('Only cartesian2d and polar supported for bar.');
        }

        return this.group;
    },

    incrementalPrepareRender: function (seriesModel, ecModel, api) {
        this._clear();
        this._updateDrawMode(seriesModel);
    },

    incrementalRender: function (params, seriesModel, ecModel, api) {
        // Do not support progressive in normal mode.
        this._incrementalRenderLarge(params, seriesModel);
    },

    _updateDrawMode: function (seriesModel) {
        var isLargeDraw = seriesModel.pipelineContext.large;
        if (this._isLargeDraw == null || isLargeDraw ^ this._isLargeDraw) {
            this._isLargeDraw = isLargeDraw;
            this._clear();
        }
    },

    _renderNormal: function (seriesModel, ecModel, api) {
        var group = this.group;
        var data = seriesModel.getData();
        var oldData = this._data;

        var coord = seriesModel.coordinateSystem;
        var baseAxis = coord.getBaseAxis();
        var isHorizontalOrRadial;

        if (coord.type === 'cartesian2d') {
            isHorizontalOrRadial = baseAxis.isHorizontal();
        }
        else if (coord.type === 'polar') {
            isHorizontalOrRadial = baseAxis.dim === 'angle';
        }

        var animationModel = seriesModel.isAnimationEnabled() ? seriesModel : null;

        var needsClip = seriesModel.get('clip', true);
<<<<<<< HEAD
        var roundCap = seriesModel.get('roundCap', true);

=======
        var coordSysClipArea = getClipArea(coord, data);
>>>>>>> 74aa5e5f
        // If there is clipPath created in large mode. Remove it.
        group.removeClipPath();
        // We don't use clipPath in normal mode because we needs a perfect animation
        // And don't want the label are clipped.

        data.diff(oldData)
            .add(function (dataIndex) {
                if (!data.hasValue(dataIndex)) {
                    return;
                }

                var itemModel = data.getItemModel(dataIndex);
                var layout = getLayout[coord.type](data, dataIndex, itemModel);

                if (needsClip) {
                    // Clip will modify the layout params.
                    // And return a boolean to determine if the shape are fully clipped.
                    var isClipped = clip[coord.type](coordSysClipArea, layout);
                    if (isClipped) {
                        group.remove(el);
                        return;
                    }
                }

                var el = elementCreator[coord.type](
                    dataIndex, layout, isHorizontalOrRadial, animationModel, false, roundCap
                );
                data.setItemGraphicEl(dataIndex, el);
                group.add(el);

                updateStyle(
                    el, data, dataIndex, itemModel, layout,
                    seriesModel, isHorizontalOrRadial, coord.type === 'polar'
                );
            })
            .update(function (newIndex, oldIndex) {
                var el = oldData.getItemGraphicEl(oldIndex);

                if (!data.hasValue(newIndex)) {
                    group.remove(el);
                    return;
                }

                var itemModel = data.getItemModel(newIndex);
                var layout = getLayout[coord.type](data, newIndex, itemModel);

                if (needsClip) {
                    var isClipped = clip[coord.type](coordSysClipArea, layout);
                    if (isClipped) {
                        group.remove(el);
                        return;
                    }
                }

                if (el) {
                    graphic.updateProps(el, {shape: layout}, animationModel, newIndex);
                }
                else {
                    el = elementCreator[coord.type](
                        newIndex, layout, isHorizontalOrRadial, animationModel, true, roundCap
                    );
                }

                data.setItemGraphicEl(newIndex, el);
                // Add back
                group.add(el);

                updateStyle(
                    el, data, newIndex, itemModel, layout,
                    seriesModel, isHorizontalOrRadial, coord.type === 'polar'
                );
            })
            .remove(function (dataIndex) {
                var el = oldData.getItemGraphicEl(dataIndex);
                if (coord.type === 'cartesian2d') {
                    el && removeRect(dataIndex, animationModel, el);
                }
                else {
                    el && removeSector(dataIndex, animationModel, el);
                }
            })
            .execute();

        this._data = data;
    },

    _renderLarge: function (seriesModel, ecModel, api) {
        this._clear();
        createLarge(seriesModel, this.group);

        // Use clipPath in large mode.
        var clipPath = seriesModel.get('clip', true)
            ? createClipPath(seriesModel.coordinateSystem, false, seriesModel)
            : null;
        if (clipPath) {
            this.group.setClipPath(clipPath);
        }
        else {
            this.group.removeClipPath();
        }
    },

    _incrementalRenderLarge: function (params, seriesModel) {
        createLarge(seriesModel, this.group, true);
    },

    dispose: zrUtil.noop,

    remove: function (ecModel) {
        this._clear(ecModel);
    },

    _clear: function (ecModel) {
        var group = this.group;
        var data = this._data;
        if (ecModel && ecModel.get('animation') && data && !this._isLargeDraw) {
            data.eachItemGraphicEl(function (el) {
                if (el.type === 'sector') {
                    removeSector(el.dataIndex, ecModel, el);
                }
                else {
                    removeRect(el.dataIndex, ecModel, el);
                }
            });
        }
        else {
            group.removeAll();
        }
        this._data = null;
    }

});

var mathMax = Math.max;
var mathMin = Math.min;

var clip = {
    cartesian2d: function (coordSysBoundingRect, layout) {
        var signWidth = layout.width < 0 ? -1 : 1;
        var signHeight = layout.height < 0 ? -1 : 1;
        // Needs positive width and height
        if (signWidth < 0) {
            layout.x += layout.width;
            layout.width = -layout.width;
        }
        if (signHeight < 0) {
            layout.y += layout.height;
            layout.height = -layout.height;
        }

        var x = mathMax(layout.x, coordSysBoundingRect.x);
        var x2 = mathMin(layout.x + layout.width, coordSysBoundingRect.x + coordSysBoundingRect.width);
        var y = mathMax(layout.y, coordSysBoundingRect.y);
        var y2 = mathMin(layout.y + layout.height, coordSysBoundingRect.y + coordSysBoundingRect.height);

        layout.x = x;
        layout.y = y;
        layout.width = x2 - x;
        layout.height = y2 - y;

        var clipped = layout.width < 0 || layout.height < 0;

        // Reverse back
        if (signWidth < 0) {
            layout.x += layout.width;
            layout.width = -layout.width;
        }
        if (signHeight < 0) {
            layout.y += layout.height;
            layout.height = -layout.height;
        }

        return clipped;
    },

    polar: function (coordSysClipArea) {
        return false;
    }
};

var elementCreator = {

    cartesian2d: function (
        dataIndex, layout, isHorizontal,
        animationModel, isUpdate
    ) {
        var rect = new graphic.Rect({shape: zrUtil.extend({}, layout)});

        // Animation
        if (animationModel) {
            var rectShape = rect.shape;
            var animateProperty = isHorizontal ? 'height' : 'width';
            var animateTarget = {};
            rectShape[animateProperty] = 0;
            animateTarget[animateProperty] = layout[animateProperty];
            graphic[isUpdate ? 'updateProps' : 'initProps'](rect, {
                shape: animateTarget
            }, animationModel, dataIndex);
        }

        return rect;
    },

    polar: function (
        dataIndex, layout, isRadial,
        animationModel, isUpdate, roundCap
    ) {
        // Keep the same logic with bar in catesion: use end value to control
        // direction. Notice that if clockwise is true (by default), the sector
        // will always draw clockwisely, no matter whether endAngle is greater
        // or less than startAngle.
        var clockwise = layout.startAngle < layout.endAngle;

        var ShapeClass = (!isRadial && roundCap) ? graphic.Sausage : graphic.Sector;

        var sector = new ShapeClass({
            shape: zrUtil.defaults({clockwise: clockwise}, layout)
        });

        // Animation
        if (animationModel) {
            var sectorShape = sector.shape;
            var animateProperty = isRadial ? 'r' : 'endAngle';
            var animateTarget = {};
            sectorShape[animateProperty] = isRadial ? 0 : layout.startAngle;
            animateTarget[animateProperty] = layout[animateProperty];
            graphic[isUpdate ? 'updateProps' : 'initProps'](sector, {
                shape: animateTarget
            }, animationModel, dataIndex);
        }

        return sector;
    }
};

function removeRect(dataIndex, animationModel, el) {
    // Not show text when animating
    el.style.text = null;
    graphic.updateProps(el, {
        shape: {
            width: 0
        }
    }, animationModel, dataIndex, function () {
        el.parent && el.parent.remove(el);
    });
}

function removeSector(dataIndex, animationModel, el) {
    // Not show text when animating
    el.style.text = null;
    graphic.updateProps(el, {
        shape: {
            r: el.shape.r0
        }
    }, animationModel, dataIndex, function () {
        el.parent && el.parent.remove(el);
    });
}

var getLayout = {
    cartesian2d: function (data, dataIndex, itemModel) {
        var layout = data.getItemLayout(dataIndex);
        var fixedLineWidth = getLineWidth(itemModel, layout);

        // fix layout with lineWidth
        var signX = layout.width > 0 ? 1 : -1;
        var signY = layout.height > 0 ? 1 : -1;
        return {
            x: layout.x + signX * fixedLineWidth / 2,
            y: layout.y + signY * fixedLineWidth / 2,
            width: layout.width - signX * fixedLineWidth,
            height: layout.height - signY * fixedLineWidth
        };
    },

    polar: function (data, dataIndex, itemModel) {
        var layout = data.getItemLayout(dataIndex);
        return {
            cx: layout.cx,
            cy: layout.cy,
            r0: layout.r0,
            r: layout.r,
            startAngle: layout.startAngle,
            endAngle: layout.endAngle
        };
    }
};

function updateStyle(
    el, data, dataIndex, itemModel, layout, seriesModel, isHorizontal, isPolar
) {
    var color = data.getItemVisual(dataIndex, 'color');
    var opacity = data.getItemVisual(dataIndex, 'opacity');
    var itemStyleModel = itemModel.getModel('itemStyle');
    var hoverStyle = itemModel.getModel('emphasis.itemStyle').getBarItemStyle();

    if (!isPolar) {
        el.setShape('r', itemStyleModel.get('barBorderRadius') || 0);
    }

    el.useStyle(zrUtil.defaults(
        {
            fill: color,
            opacity: opacity
        },
        itemStyleModel.getBarItemStyle()
    ));

    var cursorStyle = itemModel.getShallow('cursor');
    cursorStyle && el.attr('cursor', cursorStyle);

    var labelPositionOutside = isHorizontal
        ? (layout.height > 0 ? 'bottom' : 'top')
        : (layout.width > 0 ? 'left' : 'right');

    if (!isPolar) {
        setLabel(
            el.style, hoverStyle, itemModel, color,
            seriesModel, dataIndex, labelPositionOutside
        );
    }

    graphic.setHoverStyle(el, hoverStyle);
}

// In case width or height are too small.
function getLineWidth(itemModel, rawLayout) {
    var lineWidth = itemModel.get(BAR_BORDER_WIDTH_QUERY) || 0;
    return Math.min(lineWidth, Math.abs(rawLayout.width), Math.abs(rawLayout.height));
}


var LargePath = Path.extend({

    type: 'largeBar',

    shape: {points: []},

    buildPath: function (ctx, shape) {
        // Drawing lines is more efficient than drawing
        // a whole line or drawing rects.
        var points = shape.points;
        var startPoint = this.__startPoint;
        var baseDimIdx = this.__baseDimIdx;

        for (var i = 0; i < points.length; i += 2) {
            startPoint[baseDimIdx] = points[i + baseDimIdx];
            ctx.moveTo(startPoint[0], startPoint[1]);
            ctx.lineTo(points[i], points[i + 1]);
        }
    }
});

function createLarge(seriesModel, group, incremental) {
    // TODO support polar
    var data = seriesModel.getData();
    var startPoint = [];
    var baseDimIdx = data.getLayout('valueAxisHorizontal') ? 1 : 0;
    startPoint[1 - baseDimIdx] = data.getLayout('valueAxisStart');

    var el = new LargePath({
        shape: {points: data.getLayout('largePoints')},
        incremental: !!incremental,
        __startPoint: startPoint,
        __baseDimIdx: baseDimIdx,
        __largeDataIndices: data.getLayout('largeDataIndices'),
        __barWidth: data.getLayout('barWidth')
    });
    group.add(el);
    setLargeStyle(el, seriesModel, data);

    // Enable tooltip and user mouse/touch event handlers.
    el.seriesIndex = seriesModel.seriesIndex;

    if (!seriesModel.get('silent')) {
        el.on('mousedown', largePathUpdateDataIndex);
        el.on('mousemove', largePathUpdateDataIndex);
    }
}

// Use throttle to avoid frequently traverse to find dataIndex.
var largePathUpdateDataIndex = throttle(function (event) {
    var largePath = this;
    var dataIndex = largePathFindDataIndex(largePath, event.offsetX, event.offsetY);
    largePath.dataIndex = dataIndex >= 0 ? dataIndex : null;
}, 30, false);

function largePathFindDataIndex(largePath, x, y) {
    var baseDimIdx = largePath.__baseDimIdx;
    var valueDimIdx = 1 - baseDimIdx;
    var points = largePath.shape.points;
    var largeDataIndices = largePath.__largeDataIndices;
    var barWidthHalf = Math.abs(largePath.__barWidth / 2);
    var startValueVal = largePath.__startPoint[valueDimIdx];

    _eventPos[0] = x;
    _eventPos[1] = y;
    var pointerBaseVal = _eventPos[baseDimIdx];
    var pointerValueVal = _eventPos[1 - baseDimIdx];
    var baseLowerBound = pointerBaseVal - barWidthHalf;
    var baseUpperBound = pointerBaseVal + barWidthHalf;

    for (var i = 0, len = points.length / 2; i < len; i++) {
        var ii = i * 2;
        var barBaseVal = points[ii + baseDimIdx];
        var barValueVal = points[ii + valueDimIdx];
        if (
            barBaseVal >= baseLowerBound && barBaseVal <= baseUpperBound
            && (
                startValueVal <= barValueVal
                    ? (pointerValueVal >= startValueVal && pointerValueVal <= barValueVal)
                    : (pointerValueVal >= barValueVal && pointerValueVal <= startValueVal)
            )
        ) {
            return largeDataIndices[i];
        }
    }

    return -1;
}

function setLargeStyle(el, seriesModel, data) {
    var borderColor = data.getVisual('borderColor') || data.getVisual('color');
    var itemStyle = seriesModel.getModel('itemStyle').getItemStyle(['color', 'borderColor']);

    el.useStyle(itemStyle);
    el.style.fill = null;
    el.style.stroke = borderColor;
    el.style.lineWidth = data.getLayout('barWidth');
}
<|MERGE_RESOLUTION|>--- conflicted
+++ resolved
@@ -118,16 +118,13 @@
         var animationModel = seriesModel.isAnimationEnabled() ? seriesModel : null;
 
         var needsClip = seriesModel.get('clip', true);
-<<<<<<< HEAD
-        var roundCap = seriesModel.get('roundCap', true);
-
-=======
         var coordSysClipArea = getClipArea(coord, data);
->>>>>>> 74aa5e5f
         // If there is clipPath created in large mode. Remove it.
         group.removeClipPath();
         // We don't use clipPath in normal mode because we needs a perfect animation
         // And don't want the label are clipped.
+
+        var roundCap = seriesModel.get('roundCap', true);
 
         data.diff(oldData)
             .add(function (dataIndex) {
