/*
* Licensed to the Apache Software Foundation (ASF) under one
* or more contributor license agreements.  See the NOTICE file
* distributed with this work for additional information
* regarding copyright ownership.  The ASF licenses this file
* to you under the Apache License, Version 2.0 (the
* "License"); you may not use this file except in compliance
* with the License.  You may obtain a copy of the License at
*
*   http://www.apache.org/licenses/LICENSE-2.0
*
* Unless required by applicable law or agreed to in writing,
* software distributed under the License is distributed on an
* "AS IS" BASIS, WITHOUT WARRANTIES OR CONDITIONS OF ANY
* KIND, either express or implied.  See the License for the
* specific language governing permissions and limitations
* under the License.
*/

import {__DEV__} from '../../config';
import {
    Rect,
    Sector,
    getECData,
    updateProps,
    initProps,
    updateLabel,
    initLabel,
    removeElementWithFadeOut
} from '../../util/graphic';
import { enableHoverEmphasis, setStatesStylesFromModel } from '../../util/states';
import { setLabelStyle, getLabelStatesModels } from '../../label/labelStyle';
import Path, { PathProps } from 'zrender/src/graphic/Path';
import Group from 'zrender/src/graphic/Group';
import {throttle} from '../../util/throttle';
import {createClipPath} from '../helper/createClipPathFromCoordSys';
import Sausage from '../../util/shape/sausage';
import ChartView from '../../view/Chart';
import List, {DefaultDataVisual} from '../../data/List';
import GlobalModel from '../../model/Global';
import ExtensionAPI from '../../ExtensionAPI';
import {
    StageHandlerProgressParams,
    ZRElementEvent,
    ColorString,
    OrdinalSortInfo,
    Payload,
    OrdinalNumber,
    ParsedValue,
    ECUnitOption,
    AnimationOptionMixin
} from '../../util/types';
import BarSeriesModel, { BarSeriesOption, BarDataItemOption } from './BarSeries';
import type Axis2D from '../../coord/cartesian/Axis2D';
import type Cartesian2D from '../../coord/cartesian/Cartesian2D';
import type { RectLike } from 'zrender/src/core/BoundingRect';
import type Model from '../../model/Model';
import { isCoordinateSystemType } from '../../coord/CoordinateSystem';
import { getDefaultLabel } from '../helper/labelHelper';
import OrdinalScale from '../../scale/Ordinal';
import AngleAxis from '../../coord/polar/AngleAxis';
import RadiusAxis from '../../coord/polar/RadiusAxis';
import { extend, map, defaults, each } from 'zrender/src/core/util';

const BAR_BORDER_WIDTH_QUERY = ['itemStyle', 'borderWidth'] as const;
const BAR_BORDER_RADIUS_QUERY = ['itemStyle', 'borderRadius'] as const;
const _eventPos = [0, 0];

const mathMax = Math.max;
const mathMin = Math.min;

type CoordSysOfBar = BarSeriesModel['coordinateSystem'];
type RectShape = Rect['shape'];
type SectorShape = Sector['shape'];

type SectorLayout = SectorShape;
type RectLayout = RectShape;

type BarPossiblePath = Sector | Rect | Sausage;

function getClipArea(coord: CoordSysOfBar, data: List) {
    let coordSysClipArea;
    if (isCoordinateSystemType<Cartesian2D>(coord, 'cartesian2d')) {
        coordSysClipArea = coord.getArea && coord.getArea();
        const baseAxis = coord.getBaseAxis();
        // When boundaryGap is false or using time axis. bar may exceed the grid.
        // We should not clip this part.
        // See test/bar2.html
        if (baseAxis.type !== 'category' || !baseAxis.onBand) {
            const expandWidth = data.getLayout('bandWidth');
            if (baseAxis.isHorizontal()) {
                coordSysClipArea.x -= expandWidth;
                coordSysClipArea.width += expandWidth * 2;
            }
            else {
                coordSysClipArea.y -= expandWidth;
                coordSysClipArea.height += expandWidth * 2;
            }
        }
    }

    return coordSysClipArea;
}

class BarView extends ChartView {
    static type = 'bar' as const;
    type = BarView.type;

    private _data: List;

    private _isLargeDraw: boolean;

    private _backgroundGroup: Group;

    private _backgroundEls: (Rect | Sector)[];

    render(seriesModel: BarSeriesModel, ecModel: GlobalModel, api: ExtensionAPI, payload: Payload) {
        this._updateDrawMode(seriesModel);

        const coordinateSystemType = seriesModel.get('coordinateSystem');
        const isReorder = payload && payload.type === 'changeAxisOrder';

        if (coordinateSystemType === 'cartesian2d'
            || coordinateSystemType === 'polar'
        ) {
            this._isLargeDraw
                ? this._renderLarge(seriesModel, ecModel, api)
                : this._renderNormal(seriesModel, ecModel, api, isReorder);
        }
        else if (__DEV__) {
            console.warn('Only cartesian2d and polar supported for bar.');
        }
    }

    incrementalPrepareRender(seriesModel: BarSeriesModel): void {
        this._clear();
        this._updateDrawMode(seriesModel);
        // incremental also need to clip, otherwise might be overlow.
        // But must not set clip in each frame, otherwise all of the children will be marked redraw.
        this._updateLargeClip(seriesModel);
    }

    incrementalRender(params: StageHandlerProgressParams, seriesModel: BarSeriesModel): void {
        // Do not support progressive in normal mode.
        this._incrementalRenderLarge(params, seriesModel);
    }

    private _updateDrawMode(seriesModel: BarSeriesModel): void {
        const isLargeDraw = seriesModel.pipelineContext.large;
        if (this._isLargeDraw == null || isLargeDraw !== this._isLargeDraw) {
            this._isLargeDraw = isLargeDraw;
            this._clear();
        }
    }

    private _renderNormal(
        seriesModel: BarSeriesModel,
        ecModel: GlobalModel,
        api: ExtensionAPI,
        isReorder: boolean
    ): void {
        const that = this;
        const group = this.group;
        const data = seriesModel.getData();
        const oldData = this._data;

        const coord = seriesModel.coordinateSystem;
        const baseAxis = coord.getBaseAxis();
        let valueAxis: Axis2D | RadiusAxis | AngleAxis;
        let isHorizontalOrRadial: boolean;

        if (coord.type === 'cartesian2d') {
            isHorizontalOrRadial = (baseAxis as Axis2D).isHorizontal();
            valueAxis = coord.getOtherAxis(baseAxis as Axis2D);
        }
        else if (coord.type === 'polar') {
            isHorizontalOrRadial = baseAxis.dim === 'angle';
            valueAxis = coord.getOtherAxis(baseAxis as (AngleAxis | RadiusAxis));
        }

        const animationModel = seriesModel.isAnimationEnabled() ? seriesModel : null;
        const axisAnimationModel = baseAxis.model;

        const axis2DModel = (baseAxis as Axis2D).model;
        const axisSort = coord.type === 'cartesian2d' && axis2DModel.get('sort')
            && axis2DModel.get('sortSeriesIndex') === seriesModel.seriesIndex;
        const realtimeSort = axisSort && axis2DModel.get('realtimeSort');

        const needsClip = seriesModel.get('clip', true);
        const coordSysClipArea = getClipArea(coord, data);
        // If there is clipPath created in large mode. Remove it.
        group.removeClipPath();
        // We don't use clipPath in normal mode because we needs a perfect animation
        // And don't want the label are clipped.

        const labelModel = seriesModel.getModel('label');

        const roundCap = seriesModel.get('roundCap', true);

        const drawBackground = seriesModel.get('showBackground', true);
        const backgroundModel = seriesModel.getModel('backgroundStyle');
        const barBorderRadius = backgroundModel.get('borderRadius') || 0;

        const bgEls: BarView['_backgroundEls'] = [];
        const oldBgEls = this._backgroundEls;

        let hasDuringForOneData = false;
        let getDuring: () => (() => void) = () => {
            return null;
        };
        if (coord.type === 'cartesian2d') {
            const oldOrder = (baseAxis.scale as OrdinalScale).getCategorySortInfo();
            const orderMap = (idx: number) => {
                return data.get(valueAxis.dim, idx) as number;
            };

            if (realtimeSort) {
                // Sort in animation during
                const isOrderChanged = this._isDataOrderChanged(data, orderMap, oldOrder);
                if (isOrderChanged) {
                    getDuring = () => {
                        if (!hasDuringForOneData) {
                            hasDuringForOneData = true;
                            return () => {
                                const orderMap = (idx: number) => {
                                    const el = (data.getItemGraphicEl(idx) as Rect);
                                    if (el) {
                                        const shape = el.shape;
                                        return isHorizontalOrRadial ? shape.y + shape.height : shape.x + shape.width;
                                    }
                                    else {
                                        return 0;
                                    }
                                };
                                that._updateSort(data, orderMap, baseAxis as Axis2D, api);
                            };
                        }
                        else {
                            return () => null;
                        }
                    };
                }
            }
            else if (axisSort) {
                // Sort now in the first frame
                this._updateSort(data, orderMap, baseAxis as Axis2D, api);
            }
        }


        data.diff(oldData)
            .add(function (dataIndex) {
                const itemModel = data.getItemModel(dataIndex);
                const layout = getLayout[coord.type](data, dataIndex, itemModel);

                if (drawBackground) {
                    const bgLayout = getLayout[coord.type](data, dataIndex);
                    const bgEl = createBackgroundEl(coord, isHorizontalOrRadial, bgLayout);
                    bgEl.useStyle(backgroundModel.getItemStyle());
                    // Only cartesian2d support borderRadius.
                    if (coord.type === 'cartesian2d') {
                        (bgEl as Rect).setShape('r', barBorderRadius);
                    }
                    bgEls[dataIndex] = bgEl;
                }

                // If dataZoom in filteMode: 'empty', the baseValue can be set as NaN in "axisProxy".
                if (!data.hasValue(dataIndex)) {
                    return;
                }

                if (needsClip) {
                    // Clip will modify the layout params.
                    // And return a boolean to determine if the shape are fully clipped.
                    const isClipped = clip[coord.type](coordSysClipArea, layout);
                    if (isClipped) {
                        // group.remove(el);
                        return;
                    }
                }

                const el = elementCreator[coord.type](
                    seriesModel,
                    data,
                    dataIndex,
                    layout,
                    isHorizontalOrRadial,
                    animationModel,
                    false,
                    getDuring(),
                    roundCap
                );
                data.setItemGraphicEl(dataIndex, el);
                group.add(el);

                updateStyle(
                    el, data, dataIndex, itemModel, layout,
                    seriesModel, isHorizontalOrRadial, coord.type === 'polar'
                );
            })
            .update(function (newIndex, oldIndex) {
                const itemModel = data.getItemModel(newIndex);
                const layout = getLayout[coord.type](data, newIndex, itemModel);

                if (drawBackground) {
                    const bgEl = oldBgEls[oldIndex];
                    bgEl.useStyle(backgroundModel.getItemStyle());
                    // Only cartesian2d support borderRadius.
                    if (coord.type === 'cartesian2d') {
                        (bgEl as Rect).setShape('r', barBorderRadius);
                    }
                    bgEls[newIndex] = bgEl;

                    const bgLayout = getLayout[coord.type](data, newIndex);
                    const shape = createBackgroundShape(isHorizontalOrRadial, bgLayout, coord);
                    updateProps(
                        bgEl as Path, { shape: shape }, animationModel, newIndex
                    );
                }

                let el = oldData.getItemGraphicEl(oldIndex) as BarPossiblePath;
                if (!data.hasValue(newIndex)) {
                    group.remove(el);
                    return;
                }

                if (needsClip) {
                    const isClipped = clip[coord.type](coordSysClipArea, layout);
                    if (isClipped) {
                        group.remove(el);
                        return;
                    }
                }

                if (el) {
                    if (coord.type === 'cartesian2d'
                        && baseAxis.type === 'category' && (baseAxis as Axis2D).model.get('sort')
                    ) {
                        const rect = layout as RectShape;
                        let seriesShape;
                        let axisShape;
                        if (baseAxis.dim === 'x') {
                            axisShape = {
                                x: rect.x,
                                width: rect.width
                            };
                            seriesShape = {
                                y: rect.y,
                                height: rect.height
                            };
                        }
                        else {
                            axisShape = {
                                y: rect.y,
                                height: rect.height
                            };
                            seriesShape = {
                                x: rect.x,
                                width: rect.width
                            };
                        }

                        if (!isReorder) {
                            updateProps(
                                el as Path,
                                { shape: seriesShape },
                                animationModel,
                                newIndex,
                                null,
                                getDuring()
                            );
                        }
                        updateProps(el as Path, { shape: axisShape }, axisAnimationModel, newIndex, null);
                    }
                    else {
                        updateProps(el as Path, {
                            shape: layout
                        }, animationModel, newIndex, null);
                    }

                    const defaultTextGetter = (values: ParsedValue | ParsedValue[]) => {
                        return getDefaultLabel(seriesModel.getData(), newIndex, values);
                    };
                    updateLabel(el, data, newIndex, labelModel, seriesModel, animationModel, defaultTextGetter);
                }
                else {
                    el = elementCreator[coord.type](
                        seriesModel,
                        data,
                        newIndex,
                        layout,
                        isHorizontalOrRadial,
                        animationModel,
                        true,
                        getDuring(),
                        roundCap
                    );
                }

                data.setItemGraphicEl(newIndex, el);
                // Add back
                group.add(el);

                updateStyle(
                    el, data, newIndex, itemModel, layout,
                    seriesModel, isHorizontalOrRadial, coord.type === 'polar'
                );
            })
            .remove(function (dataIndex) {
                const el = oldData.getItemGraphicEl(dataIndex) as Path;
                el && removeElementWithFadeOut(el, seriesModel, dataIndex);
            })
            .execute();

        const bgGroup = this._backgroundGroup || (this._backgroundGroup = new Group());
        bgGroup.removeAll();

        for (let i = 0; i < bgEls.length; ++i) {
            bgGroup.add(bgEls[i]);
        }
        group.add(bgGroup);
        this._backgroundEls = bgEls;

        this._data = data;
    }

    private _renderLarge(seriesModel: BarSeriesModel, ecModel: GlobalModel, api: ExtensionAPI): void {
        this._clear();
        createLarge(seriesModel, this.group);
        this._updateLargeClip(seriesModel);
    }

    private _incrementalRenderLarge(params: StageHandlerProgressParams, seriesModel: BarSeriesModel): void {
        this._removeBackground();
        createLarge(seriesModel, this.group, true);
    }

    private _updateLargeClip(seriesModel: BarSeriesModel): void {
        // Use clipPath in large mode.
        const clipPath = seriesModel.get('clip', true)
            ? createClipPath(seriesModel.coordinateSystem, false, seriesModel)
            : null;
        if (clipPath) {
            this.group.setClipPath(clipPath);
        }
        else {
            this.group.removeClipPath();
        }
    }

    _dataSort(
        data: List<BarSeriesModel, DefaultDataVisual>,
        idxMap: ((idx: number) => number)
    ): OrdinalSortInfo[] {
        type SortValueInfo = {
            mappedValue: number,
            ordinalNumber: OrdinalNumber,
            beforeSortIndex: number
        };
        const info: SortValueInfo[] = [];
        data.each(idx => {
            info.push({
                mappedValue: idxMap(idx),
                ordinalNumber: idx,
                beforeSortIndex: null
            });
        });

        info.sort((a, b) => {
            return b.mappedValue - a.mappedValue;
        });

        // Update beforeSortIndex
        for (let i = 0; i < info.length; ++i) {
            info[info[i].ordinalNumber].beforeSortIndex = i;
        }

        return map(info, item => {
            return {
                ordinalNumber: item.ordinalNumber,
                beforeSortIndex: item.beforeSortIndex
            };
        });
    }

    _isDataOrderChanged(
        data: List<BarSeriesModel, DefaultDataVisual>,
        orderMap: ((idx: number) => number),
        oldOrder: OrdinalSortInfo[]
    ): boolean {
        const oldCount = oldOrder ? oldOrder.length : 0;
        if (oldCount !== data.count()) {
            return true;
        }

        let lastValue = Number.MAX_VALUE;
        for (let i = 0; i < oldOrder.length; ++i) {
            const value = orderMap(oldOrder[i].ordinalNumber);
            if (value > lastValue) {
                return true;
            }
            lastValue = value;
        }
        return false;
    }

    _updateSort(
        data: List<BarSeriesModel, DefaultDataVisual>,
        orderMap: ((idx: number) => number),
        baseAxis: Axis2D,
        api: ExtensionAPI
    ) {
        const oldOrder = (baseAxis.scale as OrdinalScale).getCategorySortInfo();
        const isOrderChanged = this._isDataOrderChanged(data, orderMap, oldOrder);
        if (isOrderChanged) {
            // re-sort and update in axis
            const sortInfo = this._dataSort(data, orderMap);
            baseAxis.setCategorySortInfo(sortInfo);

            const action = {
                type: 'changeAxisOrder',
                componentType: baseAxis.dim + 'Axis',
                axisId: baseAxis.index
            } as Payload;
            api.dispatchAction(action);
        }
    }

    remove(ecModel?: GlobalModel) {
        this._clear(ecModel);
    }

    private _clear(ecModel?: GlobalModel): void {
        const group = this.group;
        const data = this._data;
        if (ecModel && ecModel.get('animation') && data && !this._isLargeDraw) {
            this._removeBackground();
            this._backgroundEls = [];

            data.eachItemGraphicEl(function (el: Path) {
                removeElementWithFadeOut(el, ecModel, getECData(el).dataIndex);
            });
        }
        else {
            group.removeAll();
        }
        this._data = null;
    }

    private _removeBackground(): void {
        this.group.remove(this._backgroundGroup);
        this._backgroundGroup = null;
    }
}

interface Clipper {
    (coordSysBoundingRect: RectLike, layout: RectLayout | SectorLayout): boolean
}
const clip: {
    [key in 'cartesian2d' | 'polar']: Clipper
} = {
    cartesian2d(coordSysBoundingRect: RectLike, layout: Rect['shape']) {
        const signWidth = layout.width < 0 ? -1 : 1;
        const signHeight = layout.height < 0 ? -1 : 1;
        // Needs positive width and height
        if (signWidth < 0) {
            layout.x += layout.width;
            layout.width = -layout.width;
        }
        if (signHeight < 0) {
            layout.y += layout.height;
            layout.height = -layout.height;
        }

        const x = mathMax(layout.x, coordSysBoundingRect.x);
        const x2 = mathMin(layout.x + layout.width, coordSysBoundingRect.x + coordSysBoundingRect.width);
        const y = mathMax(layout.y, coordSysBoundingRect.y);
        const y2 = mathMin(layout.y + layout.height, coordSysBoundingRect.y + coordSysBoundingRect.height);

        layout.x = x;
        layout.y = y;
        layout.width = x2 - x;
        layout.height = y2 - y;

        const clipped = layout.width < 0 || layout.height < 0;

        // Reverse back
        if (signWidth < 0) {
            layout.x += layout.width;
            layout.width = -layout.width;
        }
        if (signHeight < 0) {
            layout.y += layout.height;
            layout.height = -layout.height;
        }

        return clipped;
    },

    polar() {
        return false;
    }
};

interface ElementCreator {
    (
        seriesModel: BarSeriesModel, data: List, newIndex: number,
        layout: RectLayout | SectorLayout, isHorizontalOrRadial: boolean,
        animationModel: BarSeriesModel, isUpdate: boolean, during: () => void,
        roundCap?: boolean
    ): BarPossiblePath
}

const elementCreator: {
    [key in 'polar' | 'cartesian2d']: ElementCreator
} = {

    cartesian2d(
        seriesModel, data, newIndex, layout: RectLayout, isHorizontal,
        animationModel, isUpdate, during
    ) {
        const rect = new Rect({
            shape: extend({}, layout),
            z2: 1
        });
        // rect.autoBatch = true;

        rect.name = 'item';

        // Animation
        if (animationModel) {
            const rectShape = rect.shape;
            const animateProperty = isHorizontal ? 'height' : 'width' as 'width' | 'height';
            const animateTarget = {} as RectShape;
            rectShape[animateProperty] = 0;
            animateTarget[animateProperty] = layout[animateProperty];

            (isUpdate ? updateProps : initProps)(rect, {
                shape: animateTarget
            }, animationModel, newIndex, null, during);

            const defaultTextGetter = (values: ParsedValue | ParsedValue[]) => {
                return getDefaultLabel(seriesModel.getData(), newIndex, values);
            };

            const labelModel = seriesModel.getModel('label');
            (isUpdate ? updateLabel : initLabel)(
                rect, data, newIndex, labelModel, seriesModel, animationModel, defaultTextGetter
            );
        }

        return rect;
    },

    polar(
        seriesModel, data, newIndex, layout: SectorLayout, isRadial: boolean,
        animationModel, isUpdate, during, roundCap
    ) {
        // Keep the same logic with bar in catesion: use end value to control
        // direction. Notice that if clockwise is true (by default), the sector
        // will always draw clockwisely, no matter whether endAngle is greater
        // or less than startAngle.
        const clockwise = layout.startAngle < layout.endAngle;

        const ShapeClass = (!isRadial && roundCap) ? Sausage : Sector;

        const sector = new ShapeClass({
            shape: defaults({clockwise: clockwise}, layout),
            z2: 1
        });

        sector.name = 'item';

        // Animation
        if (animationModel) {
            const sectorShape = sector.shape;
            const animateProperty = isRadial ? 'r' : 'endAngle' as 'r' | 'endAngle';
            const animateTarget = {} as SectorShape;
            sectorShape[animateProperty] = isRadial ? 0 : layout.startAngle;
            animateTarget[animateProperty] = layout[animateProperty];
            (isUpdate ? updateProps : initProps)(sector, {
                shape: animateTarget
                // __value: typeof dataValue === 'string' ? parseInt(dataValue, 10) : dataValue
            }, animationModel);
        }

        return sector;
    }
};

<<<<<<< HEAD
=======
function removeRect(
    dataIndex: number,
    animationModel: BarSeriesModel | GlobalModel,
    el: Rect
) {
    // Not show text when animating
    el.removeTextContent();
    removeElement(el, {
        style: {
            opacity: 0
        }
    }, animationModel as Model<AnimationOptionMixin>, dataIndex, function () {
        el.parent && el.parent.remove(el);
    });
}

function removeSector(
    dataIndex: number,
    animationModel: BarSeriesModel | GlobalModel,
    el: Sector
) {
    // Not show text when animating
    el.removeTextContent();
    removeElement(el, {
        style: {
            opacity: 0
        }
    }, animationModel as Model<AnimationOptionMixin>, dataIndex, function () {
        el.parent && el.parent.remove(el);
    });
}

>>>>>>> 82015b76
interface GetLayout {
    (data: List, dataIndex: number, itemModel?: Model<BarDataItemOption>): RectLayout | SectorLayout
}
const getLayout: {
    [key in 'cartesian2d' | 'polar']: GetLayout
} = {
    // itemModel is only used to get borderWidth, which is not needed
    // when calculating bar background layout.
    cartesian2d(data, dataIndex, itemModel?): RectLayout {
        const layout = data.getItemLayout(dataIndex) as RectLayout;
        const fixedLineWidth = itemModel ? getLineWidth(itemModel, layout) : 0;

        // fix layout with lineWidth
        const signX = layout.width > 0 ? 1 : -1;
        const signY = layout.height > 0 ? 1 : -1;
        return {
            x: layout.x + signX * fixedLineWidth / 2,
            y: layout.y + signY * fixedLineWidth / 2,
            width: layout.width - signX * fixedLineWidth,
            height: layout.height - signY * fixedLineWidth
        };
    },

    polar(data, dataIndex, itemModel?): SectorLayout {
        const layout = data.getItemLayout(dataIndex);
        return {
            cx: layout.cx,
            cy: layout.cy,
            r0: layout.r0,
            r: layout.r,
            startAngle: layout.startAngle,
            endAngle: layout.endAngle
        } as SectorLayout;
    }
};

function isZeroOnPolar(layout: SectorLayout) {
    return layout.startAngle != null
        && layout.endAngle != null
        && layout.startAngle === layout.endAngle;
}

function updateStyle(
    el: BarPossiblePath,
    data: List, dataIndex: number,
    itemModel: Model<BarDataItemOption>,
    layout: RectLayout | SectorLayout,
    seriesModel: BarSeriesModel,
    isHorizontal: boolean,
    isPolar: boolean
) {
    const style = data.getItemVisual(dataIndex, 'style');

    if (!isPolar) {
        (el as Rect).setShape('r', itemModel.get(BAR_BORDER_RADIUS_QUERY) || 0);
    }

    el.useStyle(style);

    el.ignore = isZeroOnPolar(layout as SectorLayout);

    const cursorStyle = itemModel.getShallow('cursor');
    cursorStyle && (el as Path).attr('cursor', cursorStyle);

    if (!isPolar) {
        const labelPositionOutside = isHorizontal
            ? ((layout as RectLayout).height > 0 ? 'bottom' as const : 'top' as const)
            : ((layout as RectLayout).width > 0 ? 'left' as const : 'right' as const);

        setLabelStyle(
            el, getLabelStatesModels(itemModel),
            {
                labelFetcher: seriesModel,
                labelDataIndex: dataIndex,
                defaultText: getDefaultLabel(seriesModel.getData(), dataIndex),
                inheritColor: style.fill as ColorString,
                defaultOutsidePosition: labelPositionOutside
            }
        );
    }

    const emphasisModel = itemModel.getModel(['emphasis']);
    enableHoverEmphasis(el, emphasisModel.get('focus'), emphasisModel.get('blurScope'));
    setStatesStylesFromModel(el, itemModel);

    if (isZeroOnPolar(layout as SectorLayout)) {
        each(el.states, (state) => {
            if (state.style) {
                state.style.fill = state.style.stroke = 'none';
            }
        });
    }
}

// In case width or height are too small.
function getLineWidth(
    itemModel: Model<BarSeriesOption>,
    rawLayout: RectLayout
) {
    const lineWidth = itemModel.get(BAR_BORDER_WIDTH_QUERY) || 0;
    // width or height may be NaN for empty data
    const width = isNaN(rawLayout.width) ? Number.MAX_VALUE : Math.abs(rawLayout.width);
    const height = isNaN(rawLayout.height) ? Number.MAX_VALUE : Math.abs(rawLayout.height);
    return Math.min(lineWidth, width, height);
}

class LagePathShape {
    points: ArrayLike<number>;
}
interface LargePathProps extends PathProps {
    shape?: LagePathShape
}
class LargePath extends Path<LargePathProps> {
    type = 'largeBar';

    shape: LagePathShape;
;
    __startPoint: number[];
    __baseDimIdx: number;
    __largeDataIndices: ArrayLike<number>;
    __barWidth: number;

    constructor(opts?: LargePathProps) {
        super(opts);
    }

    getDefaultShape() {
        return new LagePathShape();
    }

    buildPath(ctx: CanvasRenderingContext2D, shape: LagePathShape) {
        // Drawing lines is more efficient than drawing
        // a whole line or drawing rects.
        const points = shape.points;
        const startPoint = this.__startPoint;
        const baseDimIdx = this.__baseDimIdx;

        for (let i = 0; i < points.length; i += 2) {
            startPoint[baseDimIdx] = points[i + baseDimIdx];
            ctx.moveTo(startPoint[0], startPoint[1]);
            ctx.lineTo(points[i], points[i + 1]);
        }
    }
}

function createLarge(
    seriesModel: BarSeriesModel,
    group: Group,
    incremental?: boolean
) {
    // TODO support polar
    const data = seriesModel.getData();
    const startPoint = [];
    const baseDimIdx = data.getLayout('valueAxisHorizontal') ? 1 : 0;
    startPoint[1 - baseDimIdx] = data.getLayout('valueAxisStart');

    const largeDataIndices = data.getLayout('largeDataIndices');
    const barWidth = data.getLayout('barWidth');

    const backgroundModel = seriesModel.getModel('backgroundStyle');
    const drawBackground = seriesModel.get('showBackground', true);

    if (drawBackground) {
        const points = data.getLayout('largeBackgroundPoints');
        const backgroundStartPoint: number[] = [];
        backgroundStartPoint[1 - baseDimIdx] = data.getLayout('backgroundStart');

        const bgEl = new LargePath({
            shape: {points: points},
            incremental: !!incremental,
            silent: true,
            z2: 0
        });
        bgEl.__startPoint = backgroundStartPoint;
        bgEl.__baseDimIdx = baseDimIdx;
        bgEl.__largeDataIndices = largeDataIndices;
        bgEl.__barWidth = barWidth;
        setLargeBackgroundStyle(bgEl, backgroundModel, data);
        group.add(bgEl);
    }

    const el = new LargePath({
        shape: {points: data.getLayout('largePoints')},
        incremental: !!incremental
    });
    el.__startPoint = startPoint;
    el.__baseDimIdx = baseDimIdx;
    el.__largeDataIndices = largeDataIndices;
    el.__barWidth = barWidth;
    group.add(el);
    setLargeStyle(el, seriesModel, data);

    // Enable tooltip and user mouse/touch event handlers.
    getECData(el).seriesIndex = seriesModel.seriesIndex;

    if (!seriesModel.get('silent')) {
        el.on('mousedown', largePathUpdateDataIndex);
        el.on('mousemove', largePathUpdateDataIndex);
    }
}

// Use throttle to avoid frequently traverse to find dataIndex.
const largePathUpdateDataIndex = throttle(function (this: LargePath, event: ZRElementEvent) {
    const largePath = this;
    const dataIndex = largePathFindDataIndex(largePath, event.offsetX, event.offsetY);
    getECData(largePath).dataIndex = dataIndex >= 0 ? dataIndex : null;
}, 30, false);

function largePathFindDataIndex(largePath: LargePath, x: number, y: number) {
    const baseDimIdx = largePath.__baseDimIdx;
    const valueDimIdx = 1 - baseDimIdx;
    const points = largePath.shape.points;
    const largeDataIndices = largePath.__largeDataIndices;
    const barWidthHalf = Math.abs(largePath.__barWidth / 2);
    const startValueVal = largePath.__startPoint[valueDimIdx];

    _eventPos[0] = x;
    _eventPos[1] = y;
    const pointerBaseVal = _eventPos[baseDimIdx];
    const pointerValueVal = _eventPos[1 - baseDimIdx];
    const baseLowerBound = pointerBaseVal - barWidthHalf;
    const baseUpperBound = pointerBaseVal + barWidthHalf;

    for (let i = 0, len = points.length / 2; i < len; i++) {
        const ii = i * 2;
        const barBaseVal = points[ii + baseDimIdx];
        const barValueVal = points[ii + valueDimIdx];
        if (
            barBaseVal >= baseLowerBound && barBaseVal <= baseUpperBound
            && (
                startValueVal <= barValueVal
                    ? (pointerValueVal >= startValueVal && pointerValueVal <= barValueVal)
                    : (pointerValueVal >= barValueVal && pointerValueVal <= startValueVal)
            )
        ) {
            return largeDataIndices[i];
        }
    }

    return -1;
}

function setLargeStyle(
    el: LargePath,
    seriesModel: BarSeriesModel,
    data: List
) {
    const globalStyle = data.getVisual('style');

    el.useStyle(extend({}, globalStyle));
    // Use stroke instead of fill.
    el.style.fill = null;
    el.style.stroke = globalStyle.fill;
    el.style.lineWidth = data.getLayout('barWidth');
}

function setLargeBackgroundStyle(
    el: LargePath,
    backgroundModel: Model<BarSeriesOption['backgroundStyle']>,
    data: List
) {
    const borderColor = backgroundModel.get('borderColor') || backgroundModel.get('color');
    const itemStyle = backgroundModel.getItemStyle();

    el.useStyle(itemStyle);
    el.style.fill = null;
    el.style.stroke = borderColor;
    el.style.lineWidth = data.getLayout('barWidth') as number;
}

function createBackgroundShape(
    isHorizontalOrRadial: boolean,
    layout: SectorLayout | RectLayout,
    coord: CoordSysOfBar
): SectorShape | RectShape {
    if (isCoordinateSystemType<Cartesian2D>(coord, 'cartesian2d')) {
        const rectShape = layout as RectShape;
        const coordLayout = coord.getArea();
        return {
            x: isHorizontalOrRadial ? rectShape.x : coordLayout.x,
            y: isHorizontalOrRadial ? coordLayout.y : rectShape.y,
            width: isHorizontalOrRadial ? rectShape.width : coordLayout.width,
            height: isHorizontalOrRadial ? coordLayout.height : rectShape.height
        } as RectShape;
    }
    else {
        const coordLayout = coord.getArea();
        const sectorShape = layout as SectorShape;
        return {
            cx: coordLayout.cx,
            cy: coordLayout.cy,
            r0: isHorizontalOrRadial ? coordLayout.r0 : sectorShape.r0,
            r: isHorizontalOrRadial ? coordLayout.r : sectorShape.r,
            startAngle: isHorizontalOrRadial ? sectorShape.startAngle : 0,
            endAngle: isHorizontalOrRadial ? sectorShape.endAngle : Math.PI * 2
        } as SectorShape;
    }
}

function createBackgroundEl(
    coord: CoordSysOfBar,
    isHorizontalOrRadial: boolean,
    layout: SectorLayout | RectLayout
): Rect | Sector {
    const ElementClz = coord.type === 'polar' ? Sector : Rect;
    return new ElementClz({
        shape: createBackgroundShape(isHorizontalOrRadial, layout, coord) as any,
        silent: true,
        z2: 0
    });
}

ChartView.registerClass(BarView);

export default BarView;<|MERGE_RESOLUTION|>--- conflicted
+++ resolved
@@ -46,9 +46,7 @@
     OrdinalSortInfo,
     Payload,
     OrdinalNumber,
-    ParsedValue,
-    ECUnitOption,
-    AnimationOptionMixin
+    ParsedValue
 } from '../../util/types';
 import BarSeriesModel, { BarSeriesOption, BarDataItemOption } from './BarSeries';
 import type Axis2D from '../../coord/cartesian/Axis2D';
@@ -61,6 +59,7 @@
 import AngleAxis from '../../coord/polar/AngleAxis';
 import RadiusAxis from '../../coord/polar/RadiusAxis';
 import { extend, map, defaults, each } from 'zrender/src/core/util';
+import SeriesModel from '../../model/Series';
 
 const BAR_BORDER_WIDTH_QUERY = ['itemStyle', 'borderWidth'] as const;
 const BAR_BORDER_RADIUS_QUERY = ['itemStyle', 'borderRadius'] as const;
@@ -114,7 +113,11 @@
 
     private _backgroundEls: (Rect | Sector)[];
 
+    private _model: BarSeriesModel;
+
     render(seriesModel: BarSeriesModel, ecModel: GlobalModel, api: ExtensionAPI, payload: Payload) {
+        this._model = seriesModel;
+
         this._updateDrawMode(seriesModel);
 
         const coordinateSystemType = seriesModel.get('coordinateSystem');
@@ -526,19 +529,19 @@
         }
     }
 
-    remove(ecModel?: GlobalModel) {
-        this._clear(ecModel);
-    }
-
-    private _clear(ecModel?: GlobalModel): void {
+    remove() {
+        this._clear(this._model);
+    }
+
+    private _clear(model?: SeriesModel): void {
         const group = this.group;
         const data = this._data;
-        if (ecModel && ecModel.get('animation') && data && !this._isLargeDraw) {
+        if (model && model.isAnimationEnabled() && data && !this._isLargeDraw) {
             this._removeBackground();
             this._backgroundEls = [];
 
             data.eachItemGraphicEl(function (el: Path) {
-                removeElementWithFadeOut(el, ecModel, getECData(el).dataIndex);
+                removeElementWithFadeOut(el, model, getECData(el).dataIndex);
             });
         }
         else {
@@ -688,41 +691,6 @@
     }
 };
 
-<<<<<<< HEAD
-=======
-function removeRect(
-    dataIndex: number,
-    animationModel: BarSeriesModel | GlobalModel,
-    el: Rect
-) {
-    // Not show text when animating
-    el.removeTextContent();
-    removeElement(el, {
-        style: {
-            opacity: 0
-        }
-    }, animationModel as Model<AnimationOptionMixin>, dataIndex, function () {
-        el.parent && el.parent.remove(el);
-    });
-}
-
-function removeSector(
-    dataIndex: number,
-    animationModel: BarSeriesModel | GlobalModel,
-    el: Sector
-) {
-    // Not show text when animating
-    el.removeTextContent();
-    removeElement(el, {
-        style: {
-            opacity: 0
-        }
-    }, animationModel as Model<AnimationOptionMixin>, dataIndex, function () {
-        el.parent && el.parent.remove(el);
-    });
-}
-
->>>>>>> 82015b76
 interface GetLayout {
     (data: List, dataIndex: number, itemModel?: Model<BarDataItemOption>): RectLayout | SectorLayout
 }
