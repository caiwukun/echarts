--- conflicted
+++ resolved
@@ -1302,24 +1302,7 @@
         visualColor != null && (itemStyle.fill = visualColor);
         opacity != null && (itemStyle.opacity = opacity);
 
-<<<<<<< HEAD
-        const labelModel = extra
-            ? applyExtraBefore(extra, currLabelNormalModel)
-            : currLabelNormalModel;
-
-        const textStyle = graphicUtil.createTextStyle(labelModel, null, {
-            inheritColor: currVisualColor,
-            isRectText: true
-        });
-
-        // TODO
-        zrUtil.extend(itemStyle, textStyle);
-
-        itemStyle.text = labelModel.getShallow('show')
-            ? zrUtil.retrieve2(
-                customSeries.getFormattedLabel(dataIndexInside, 'normal'),
-=======
-        const opt = {autoColor: isString(visualColor) ? visualColor : '#000'};
+        const opt = {inheritColor: isString(visualColor) ? visualColor : '#000'};
         const labelModel = getLabelModel(dataIndexInside, NORMAL);
         // Now that the feture of "auto adjust text fill/stroke" has been migrated to zrender
         // since ec5, we should set `isAttached` as `false` here and make compat in
@@ -1328,7 +1311,6 @@
         textStyle.text = labelModel.getShallow('show')
             ? retrieve2(
                 customSeries.getFormattedLabel(dataIndexInside, NORMAL),
->>>>>>> 8ee80f28
                 getDefaultLabel(data, dataIndexInside)
             )
             : null;
