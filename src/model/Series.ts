--- conflicted
+++ resolved
@@ -23,17 +23,13 @@
 import {
     DataHost, DimensionName, StageHandlerProgressParams,
     SeriesOption, ZRColor, BoxLayoutOptionMixin,
-<<<<<<< HEAD
     ScaleDataValue,
     Dictionary,
     OptionDataItemObject,
     SeriesDataType,
     SeriesEncodeOptionMixin,
-    OptionEncodeValue
-=======
-    ScaleDataValue, Dictionary, OptionDataItemObject, SeriesDataType,
+    OptionEncodeValue,
     ColorBy
->>>>>>> 9cc004cb
 } from '../util/types';
 import ComponentModel, { ComponentModelConstructor } from './Component';
 import {PaletteMixin} from './mixin/palette';
