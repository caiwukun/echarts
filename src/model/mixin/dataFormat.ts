--- conflicted
+++ resolved
@@ -28,11 +28,8 @@
     ColorString,
     ZRColor,
     OptionDataValue,
-<<<<<<< HEAD
-    SeriesDataType
-=======
+    SeriesDataType,
     TooltipOrderMode
->>>>>>> c619ac03
 } from '../../util/types';
 import GlobalModel from '../Global';
 
