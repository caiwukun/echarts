/*
* Licensed to the Apache Software Foundation (ASF) under one
* or more contributor license agreements.  See the NOTICE file
* distributed with this work for additional information
* regarding copyright ownership.  The ASF licenses this file
* to you under the Apache License, Version 2.0 (the
* "License"); you may not use this file except in compliance
* with the License.  You may obtain a copy of the License at
*
*   http://www.apache.org/licenses/LICENSE-2.0
*
* Unless required by applicable law or agreed to in writing,
* software distributed under the License is distributed on an
* "AS IS" BASIS, WITHOUT WARRANTIES OR CONDITIONS OF ANY
* KIND, either express or implied.  See the License for the
* specific language governing permissions and limitations
* under the License.
*/


import {each, createHashMap, assert} from 'zrender/src/core/util';
<<<<<<< HEAD
import { __DEV__ } from '../../config';
import List, { ListDimensionType } from '../List';
=======
import List from '../List';
>>>>>>> d9d27e26
import {
    DimensionName, VISUAL_DIMENSIONS, DimensionType, DimensionUserOuput, DimensionUserOuputEncode, DimensionIndex
} from '../../util/types';

export type DimensionSummaryEncode = {
    defaultedLabel: DimensionName[],
    defaultedTooltip: DimensionName[],
    [coordOrVisualDimName: string]:
        // index: coordDimIndex, value: dataDimName
        DimensionName[]
};
export type DimensionSummary = {
    encode: DimensionSummaryEncode,
    // Those details that can be expose to users are put int `userOutput`.
    userOutput: DimensionUserOuput,
    // All of the data dim names that mapped by coordDim.
    dataDimsOnCoord: DimensionName[],
    encodeFirstDimNotExtra: {[coordDim: string]: DimensionName},
};

export function summarizeDimensions(data: List): DimensionSummary {
    const summary: DimensionSummary = {} as DimensionSummary;
    const encode = summary.encode = {} as DimensionSummaryEncode;
    const notExtraCoordDimMap = createHashMap<1, DimensionName>();
    let defaultedLabel = [] as DimensionName[];
    let defaultedTooltip = [] as DimensionName[];

    // See the comment of `List.js#userOutput`.
    const userOutput = summary.userOutput = {
        dimensionNames: data.dimensions.slice(),
        encode: {}
    };

    each(data.dimensions, function (dimName) {
        const dimItem = data.getDimensionInfo(dimName);

        const coordDim = dimItem.coordDim;
        if (coordDim) {
            if (__DEV__) {
                assert(VISUAL_DIMENSIONS.get(coordDim as any) == null);
            }

            const coordDimIndex = dimItem.coordDimIndex;
            getOrCreateEncodeArr(encode, coordDim)[coordDimIndex] = dimName;

            if (!dimItem.isExtraCoord) {
                notExtraCoordDimMap.set(coordDim, 1);

                // Use the last coord dim (and label friendly) as default label,
                // because when dataset is used, it is hard to guess which dimension
                // can be value dimension. If both show x, y on label is not look good,
                // and conventionally y axis is focused more.
                if (mayLabelDimType(dimItem.type)) {
                    defaultedLabel[0] = dimName;
                }

                // User output encode do not contain generated coords.
                // And it only has index. User can use index to retrieve value from the raw item array.
                getOrCreateEncodeArr(userOutput.encode, coordDim)[coordDimIndex] = dimItem.index;
            }
            if (dimItem.defaultTooltip) {
                defaultedTooltip.push(dimName);
            }
        }

        VISUAL_DIMENSIONS.each(function (v, otherDim) {
            const encodeArr = getOrCreateEncodeArr(encode, otherDim);

            const dimIndex = dimItem.otherDims[otherDim];
            if (dimIndex != null && dimIndex !== false) {
                encodeArr[dimIndex] = dimItem.name;
            }
        });
    });

    let dataDimsOnCoord = [] as DimensionName[];
    const encodeFirstDimNotExtra = {} as {[coordDim: string]: DimensionName};

    notExtraCoordDimMap.each(function (v, coordDim) {
        const dimArr = encode[coordDim];
        // ??? FIXME extra coord should not be set in dataDimsOnCoord.
        // But should fix the case that radar axes: simplify the logic
        // of `completeDimension`, remove `extraPrefix`.
        encodeFirstDimNotExtra[coordDim] = dimArr[0];
        // Not necessary to remove duplicate, because a data
        // dim canot on more than one coordDim.
        dataDimsOnCoord = dataDimsOnCoord.concat(dimArr);
    });

    summary.dataDimsOnCoord = dataDimsOnCoord;
    summary.encodeFirstDimNotExtra = encodeFirstDimNotExtra;

    const encodeLabel = encode.label;
    // FIXME `encode.label` is not recommanded, because formatter can not be set
    // in this way. Use label.formatter instead. May be remove this approach someday.
    if (encodeLabel && encodeLabel.length) {
        defaultedLabel = encodeLabel.slice();
    }

    const encodeTooltip = encode.tooltip;
    if (encodeTooltip && encodeTooltip.length) {
        defaultedTooltip = encodeTooltip.slice();
    }
    else if (!defaultedTooltip.length) {
        defaultedTooltip = defaultedLabel.slice();
    }

    encode.defaultedLabel = defaultedLabel;
    encode.defaultedTooltip = defaultedTooltip;

    return summary;
}

function getOrCreateEncodeArr(
    encode: DimensionSummaryEncode | DimensionUserOuputEncode, dim: DimensionName
): (DimensionIndex | DimensionName)[] {
    if (!encode.hasOwnProperty(dim)) {
        encode[dim] = [];
    }
    return encode[dim];
}

// FIXME:TS should be type `AxisType`
export function getDimensionTypeByAxis(axisType: string): ListDimensionType {
    return axisType === 'category'
        ? 'ordinal'
        : axisType === 'time'
        ? 'time'
        : 'float';
}

function mayLabelDimType(dimType: DimensionType): boolean {
    // In most cases, ordinal and time do not suitable for label.
    // Ordinal info can be displayed on axis. Time is too long.
    return !(dimType === 'ordinal' || dimType === 'time');
}

// function findTheLastDimMayLabel(data) {
//     // Get last value dim
//     let dimensions = data.dimensions.slice();
//     let valueType;
//     let valueDim;
//     while (dimensions.length && (
//         valueDim = dimensions.pop(),
//         valueType = data.getDimensionInfo(valueDim).type,
//         valueType === 'ordinal' || valueType === 'time'
//     )) {} // jshint ignore:line
//     return valueDim;
// }<|MERGE_RESOLUTION|>--- conflicted
+++ resolved
@@ -19,12 +19,7 @@
 
 
 import {each, createHashMap, assert} from 'zrender/src/core/util';
-<<<<<<< HEAD
-import { __DEV__ } from '../../config';
 import List, { ListDimensionType } from '../List';
-=======
-import List from '../List';
->>>>>>> d9d27e26
 import {
     DimensionName, VISUAL_DIMENSIONS, DimensionType, DimensionUserOuput, DimensionUserOuputEncode, DimensionIndex
 } from '../../util/types';
