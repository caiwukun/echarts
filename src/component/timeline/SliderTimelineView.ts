--- conflicted
+++ resolved
@@ -420,15 +420,9 @@
         this._tickSymbols = [];
 
         // The value is dataIndex, see the costomized scale.
-<<<<<<< HEAD
-        each(ticks, function (tick: ScaleTick) {
+        each(ticks, (tick: ScaleTick) => {
             const tickCoord = axis.dataToCoord(tick.value);
             const itemModel = data.getItemModel<TimelineDataItemOption>(tick.value);
-=======
-        each(ticks, (value) => {
-            const tickCoord = axis.dataToCoord(value);
-            const itemModel = data.getItemModel<TimelineDataItemOption>(value);
->>>>>>> 36269bb4
             const itemStyleModel = itemModel.getModel('itemStyle');
             const hoverStyleModel = itemModel.getModel(['emphasis', 'itemStyle']);
             const progressStyleModel = itemModel.getModel(['progress', 'itemStyle']);
