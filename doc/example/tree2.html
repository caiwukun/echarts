<!DOCTYPE html>
<html lang="en">
<head>
    <meta charset="utf-8">
    <meta http-equiv="X-UA-Compatible" content="IE=edge">
    <meta name="viewport" content="width=device-width, initial-scale=1.0">
    <meta name="description" content="ECharts">
    <meta name="author" content="kener.linfeng@gmail.com">
    <title>ECharts · Example</title>

    <link rel="shortcut icon" href="../asset/ico/favicon.png">

    <link href="../asset/css/font-awesome.min.css" rel="stylesheet">
    <link href="../asset/css/bootstrap.css" rel="stylesheet">
    <link href="../asset/css/carousel.css" rel="stylesheet">
    <link href="../asset/css/echartsHome.css" rel="stylesheet">
    <!-- HTML5 shim and Respond.js IE8 support of HTML5 elements and media queries -->
    <!--[if lt IE 9]>
      <script src="https://oss.maxcdn.com/html5shiv/3.7.2/html5shiv.min.js"></script>
      <script src="https://oss.maxcdn.com/respond/1.4.2/respond.min.js"></script>
    <![endif]-->

    <script src="./www/js/echarts.js"></script>
    <script src="../asset/js/codemirror.js"></script>
    <script src="../asset/js/javascript.js"></script>

    <link href="../asset/css/codemirror.css" rel="stylesheet">
    <link href="../asset/css/monokai.css" rel="stylesheet">
</head>

<body>
    <!-- Fixed navbar -->
    <div class="navbar navbar-default navbar-fixed-top" role="navigation" id="head"></div>

    <div class="container-fluid">
        <div class="row-fluid example">
            <div id="sidebar-code" class="col-md-4">
                <div class="well sidebar-nav">
                    <div class="nav-header"><a href="#" onclick="autoResize()" class="glyphicon glyphicon-resize-full" id ="icon-resize" ></a>option</div>
                    <textarea id="code" name="code">
option = {
    title : {
        text: '中国省市'
    },
    toolbox: {
        show : true,
        feature : {
            mark : {show: true},
            dataView : {show: true, readOnly: false},
            restore : {show: true},
            saveAsImage : {show: true}
        }
    },
    series : [
        {
            name:'树图',
            type:'tree',
<<<<<<< HEAD
            orient: 'vertical',  // vertical horizontal
            rootLocation: {x: 600,y: 130}, // 根节点位置  {x: 100, y: 'center'}
            nodePadding: 18,
=======
            orient: 'horizontal',  // vertical horizontal
            rootLocation: {x: 100,y: 230}, // 根节点位置  {x: 100, y: 'center'}
            nodePadding: 15,
>>>>>>> 1333e03a
            layerPadding: 200,
            hoverable: false,
            symbolSize: 6,
            roam: true,
            itemStyle: {
                normal: {
                    color: '#4883b4',
                    label: {
                        show: true,
                        position: 'bottom',
                        formatter: "{b}",
                        textStyle: {
                            color: '#000',
                            fontSize: 5
                        }
                    },
                    lineStyle: {
                        color: '#ccc',
                        type: 'curve' // 'curve'|'broken'|'solid'|'dotted'|'dashed'

                    }
                },
                emphasis: {
                    color: '#4883b4',
                    label: {
                        show: false
                    },
                    borderWidth: 0
                }
            },
            
            data: [
                {
                    name: '中国',
                    children: [
                        {
                            name: '省',
                            children: [
                                {
                                    name: '黑龙江省'
                                },{
                                    name: '辽宁省'
                                },{
                                    name: '吉林省'
                                },{
                                    name: '河北省'
                                },{
                                    name: '河南省'
                                },{
                                    name: '湖北省'
                                },{
                                    name: '湖南省'
                                },{
                                    name: '山东省'
                                },{
                                    name: '山西省'
                                },{
                                    name: '陕西省'
                                },{
                                    name: '安徽省'
                                },{
                                    name: '浙江省'
                                },{
                                    name: '江苏省'
                                },{
                                    name: '福建省'
                                },{
                                    name: '广东省'
                                },{
                                    name: '海南省'
                                },{
                                    name: '四川省'
                                },{
                                    name: '云南省'
                                },{
                                    name: '贵州省'
                                },{
                                    name: '青海省'
                                },{
                                    name: '甘肃省'
                                },{
                                    name: '江西省'
                                },{
                                    name: '台湾省'
                                }
                            ]
                        },
                        {
                            name: '直辖市',
                            children: [
                                {
                                    name: '北京'
                                },
                                {
                                    name: '上海'
                                },{
                                    name: '天津'
                                },{
                                    name: '重庆'
                                }
                            ]
                        },
                        {
                            name: '特别行政区',
                            children: [
                                {
                                    name: '香港'
                                },{
                                    name: '澳门'
                                }
                            ]
                        },
                        {
                            name: '自治区',
                            children: [
                                {
                                    name: '内蒙古'
                                },{
                                    name: '新疆'
                                },{
                                    name: '西藏'
                                },{
                                    name: '宁夏'
                                },{
                                    name: '广西'
                                }
                            ]
                        }
                        
                    ]
                }
            ]
        }
    ]
};
                    </textarea>
              </div><!--/.well -->
            </div><!--/span-->
            <div id="graphic" class="col-md-8">
                <div id="main" class="main"></div>
                <div>
                    <button type="button" class="btn btn-sm btn-success" onclick="refresh(true)">刷 新</button>
                    <span class="text-primary">切换主题</span>
                    <select id="theme-select"></select>

                    <span id='wrong-message' style="color:red"></span>
                </div>
            </div><!--/span-->
        </div><!--/row-->
        
        </div><!--/.fluid-container-->

    <footer id="footer"></footer>
    <!-- Le javascript
    ================================================== -->
    <!-- Placed at the end of the document so the pages load faster -->
    <script src="../asset/js/jquery.min.js"></script>
    <script type="text/javascript" src="../asset/js/echartsHome.js"></script>
    <script src="../asset/js/bootstrap.min.js"></script>
    <script src="../asset/js/echartsExample.js"></script>
</body>
</html><|MERGE_RESOLUTION|>--- conflicted
+++ resolved
@@ -55,15 +55,9 @@
         {
             name:'树图',
             type:'tree',
-<<<<<<< HEAD
             orient: 'vertical',  // vertical horizontal
             rootLocation: {x: 600,y: 130}, // 根节点位置  {x: 100, y: 'center'}
             nodePadding: 18,
-=======
-            orient: 'horizontal',  // vertical horizontal
-            rootLocation: {x: 100,y: 230}, // 根节点位置  {x: 100, y: 'center'}
-            nodePadding: 15,
->>>>>>> 1333e03a
             layerPadding: 200,
             hoverable: false,
             symbolSize: 6,
