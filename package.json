{
  "name": "echarts",
  "version": "5.1.2",
  "description": "Apache ECharts is a powerful, interactive charting and data visualization library for browser",
  "license": "Apache-2.0",
  "keywords": [
    "echarts",
    "data-visualization",
    "charts",
    "charting-library",
    "visualization",
    "apache",
    "data-viz",
    "canvas",
    "svg"
  ],
  "main": "dist/echarts.js",
  "module": "index.js",
  "jsdelivr": "dist/echarts.min.js",
  "types": "index.d.ts",
  "homepage": "http://echarts.apache.org",
  "bugs": {
    "url": "https://github.com/apache/echarts/issues",
    "email": "dev@echarts.apache.org"
  },
  "repository": {
    "type": "git",
    "url": "git+https://github.com/apache/echarts.git"
  },
  "sideEffects": [
    "index.js",
    "index.blank.js",
    "index.common.js",
    "index.simple.js",
    "lib/echarts.js",
    "lib/chart/*.js",
    "lib/component/*.js",
    "extension/**/*.js",
    "theme/*.js",
    "i18n/*.js"
  ],
  "scripts": {
    "build": "node build/build.js --type all,common,simple --min",
    "build:esm": "node build/build.js --type all --min --format esm",
    "build:i18n": "node build/build-i18n.js",
    "build:lib": "node build/build.js --prepublish",
    "build:extension": "node build/build.js --type extension",
    "dev:fast": "node build/build-i18n.js && node build/dev-fast.js",
    "dev": "npm run dev:fast",
    "prepublish": "npm run build:lib",
    "release": "npm run build:lib && npm run build:i18n && npm run build && npm run build:esm && npm run build:extension",
    "help": "node build/build.js --help",
    "test:visual": "node test/runTest/server.js",
    "test": "npx jest --config test/ut/jest.config.js",
    "test:single": "npx jest --config test/ut/jest.config.js --coverage=false -t",
    "test:single:debug": "npx --node-arg=--inspect-brk jest --runInBand --config test/ut/jest.config.js --coverage=false -t",
    "test:dts": "node build/testDts.js",
    "mktest": "node test/build/mktest.js",
    "mktest:help": "node test/build/mktest.js -h",
    "checktype": "tsc --noEmit",
    "lint": "npx eslint src/**/*.ts extension-src/**/*.ts",
    "lint:fix": "npx eslint --fix src/**/*.ts extension-src/**/*.ts",
    "lint:dist": "echo 'It might take a while. Please wait ...' && npx jshint --config .jshintrc-dist dist/echarts.js"
  },
  "dependencies": {
    "tslib": "2.0.3",
<<<<<<< HEAD
    "zrender": "npm:zrender-nightly@^5.1.2-dev.20210623"
=======
    "zrender": "npm:zrender-nightly@^5.1.2-dev.20210625"
>>>>>>> 95b549dc
  },
  "devDependencies": {
    "@babel/code-frame": "7.10.4",
    "@babel/core": "7.3.4",
    "@babel/types": "7.10.5",
    "@definitelytyped/typescript-versions": "0.0.64",
    "@definitelytyped/utils": "0.0.64",
    "@lang/rollup-plugin-dts": "2.0.2",
    "@microsoft/api-extractor": "7.7.2",
    "@rollup/plugin-commonjs": "^17.0.0",
    "@rollup/plugin-node-resolve": "^11.0.0",
    "@rollup/plugin-replace": "^2.3.4",
    "@types/jest": "^26.0.14",
    "@typescript-eslint/eslint-plugin": "^4.9.1",
    "@typescript-eslint/parser": "^4.9.1",
    "chalk": "^3.0.0",
    "commander": "2.11.0",
    "cwebp-bin": "^6.1.1",
    "dtslint": "^4.0.5",
    "esbuild": "^0.8.39",
    "eslint": "^7.15.0",
    "fs-extra": "^10.0.0",
    "glob": "7.0.0",
    "globby": "11.0.0",
    "husky": "^4.2.5",
    "jest": "^26.6.1",
    "jest-canvas-mock": "^2.2.0",
    "jshint": "2.10.2",
    "magic-string": "^0.25.7",
    "open": "6.4.0",
    "pixelmatch": "5.0.2",
    "pngjs": "3.4.0",
    "rollup": "2.34.2",
    "rollup-plugin-terser": "^7.0.2",
    "seedrandom": "3.0.3",
    "semver": "6.3.0",
    "serve-handler": "6.1.1",
    "slugify": "1.3.4",
    "socket.io": "2.2.0",
    "terser": "^5.3.8",
    "ts-jest": "^26.4.3",
    "typescript": "4.1.2"
  }
}<|MERGE_RESOLUTION|>--- conflicted
+++ resolved
@@ -64,11 +64,7 @@
   },
   "dependencies": {
     "tslib": "2.0.3",
-<<<<<<< HEAD
-    "zrender": "npm:zrender-nightly@^5.1.2-dev.20210623"
-=======
     "zrender": "npm:zrender-nightly@^5.1.2-dev.20210625"
->>>>>>> 95b549dc
   },
   "devDependencies": {
     "@babel/code-frame": "7.10.4",
