--- conflicted
+++ resolved
@@ -89,14 +89,6 @@
                 });
 
                 setInterval(function () {
-<<<<<<< HEAD
-                    data1.shift();
-                    data1.push(+Math.random().toFixed(3));
-
-                    xAxisData.shift();
-                    xAxisData.push('类目' + count++);
-console.log('before setoption');
-=======
                     for (var i = 0; i < 1; i++) {
                         xAxisData.shift();
                         xAxisData.push('类目' + count);
@@ -104,7 +96,6 @@
                         data1.push(+Math.random().toFixed(3));
                         count++;
                     }
->>>>>>> 82e92a50
                     chart.setOption({
                         xAxis: {
                             data: xAxisData
@@ -114,12 +105,7 @@
                             data: data1
                         }]
                     });
-<<<<<<< HEAD
-console.log('after setoption');
-                }, 2000);
-=======
                 }, 1000);
->>>>>>> 82e92a50
             })
 
         </script>
