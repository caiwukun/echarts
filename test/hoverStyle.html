<!DOCTYPE html>
<!--
Licensed to the Apache Software Foundation (ASF) under one
or more contributor license agreements.  See the NOTICE file
distributed with this work for additional information
regarding copyright ownership.  The ASF licenses this file
to you under the Apache License, Version 2.0 (the
"License"); you may not use this file except in compliance
with the License.  You may obtain a copy of the License at

   http://www.apache.org/licenses/LICENSE-2.0

Unless required by applicable law or agreed to in writing,
software distributed under the License is distributed on an
"AS IS" BASIS, WITHOUT WARRANTIES OR CONDITIONS OF ANY
KIND, either express or implied.  See the License for the
specific language governing permissions and limitations
under the License.
-->


<html>
    <head>
        <meta charset="utf-8">
        <meta name="viewport" content="width=device-width, initial-scale=1" />
        <script src="lib/esl.js"></script>
        <script src="lib/config.js"></script>
        <script src="lib/jquery.min.js"></script>
        <script src="lib/facePrint.js"></script>
        <script src="lib/testHelper.js"></script>
        <link rel="stylesheet" href="lib/reset.css" />
    </head>
    <body>
        <style>
            .test-title {
                background: #146402;
                color: #fff;
            }
            #info {
                position: fixed;
                left: 0;
                top: 0;
                background: #333;
                color: #fff;
                padding: 2px 5px;
                z-index: 9999;
                box-shadow: 0 0 2px #333;
            }
        </style>

        <br>
        <br>
        <br>

        <div id="info"></div>

        <div id="mainb1"></div>
        <div id="mainb2"></div>

        <div id="main0"></div>
        <div id="main1"></div>
        <div id="main2"></div>
        <div id="main3"></div>
        <div id="main4"></div>
        <div id="main5"></div>
        <div id="main6"></div>




        <script>
            var USE_HOVER_LAYER_KEY = '__EC_TEST_USE_HOVER_LAYER_KEY___';

            var useHoverLayer = getUseHoverLayer();
            var hoverLayerThreshold = useHoverLayer ? 0 : null;
            var infoEl = document.getElementById('info');
            genInfo();

            function setUseHoverLayer(useHoverLayer) {
                window.localStorage.setItem(USE_HOVER_LAYER_KEY, useHoverLayer ? 'true' : '');
            }
            function getUseHoverLayer() {
                return !!window.localStorage.getItem(USE_HOVER_LAYER_KEY);
            }

            function genInfo(zrRefreshTimestamp) {
                infoEl.innerHTML = [
                    useHoverLayer ? 'Using HoverLayer' : 'NOT using HoverLayer',
                    'hoverLayerThreshold: ' + hoverLayerThreshold,
                    'zr refresh base layer at: <span style="color:yellow">' + (zrRefreshTimestamp || null) + '</span>'
                ].join('<br>');
            }

            function genHoverLayerBtns() {
                return [{
                    text: 'NOT use hoverLayer',
                    onclick: function () {
                        setUseHoverLayer(false);
                        location.reload();
                    }
                }, {
                    text: 'Use hoverLayer',
                    onclick: function () {
                        setUseHoverLayer(true);
                        location.reload();
                    }
                }]
            }

            var originalCreate = testHelper.create;
            testHelper.create = function (echarts, dom, opt) {
                if (opt.option.hoverLayerThreshold === void 0) {
                    throw new Error('"hoverLayerThreshold" should be set');
                }

                var buttons = opt.buttons || [];
                opt.buttons = buttons = genHoverLayerBtns().concat(buttons);
                var chart = originalCreate.call(this, echarts, dom, opt);

                var zr = chart.getZr();
                var originalRefreshImmediately = zr.refreshImmediately;
                zr.refreshImmediately = function () {
                    var result = originalRefreshImmediately.apply(this, arguments);
                    // Make sure refreshImmediately is not called when `useHoverLayer`.
                    genInfo(+new Date());
                    return result;
                };

                return chart;
            }

        </script>







        <script>
            require(['echarts'], function (echarts) {
                var option = {
                    hoverLayerThreshold: hoverLayerThreshold,
                    xAxis: {
                    },
                    yAxis: {
                    },
                    grid: {
                        right: 120
                    },
                    visualMap: {
                        min: 100,
                        max: 800,
                        top: 10,
                        right: 10,
                        splitNumber: 3,
                        type: 'piecewise',
                        // demension: 1,
                        // hoverLink: true,
                        inRange: {
                            color: ['blue', 'red']
                        },
                        outOfRange: {
                            color: 'black'
                        }
                    },
                    series: [{
                        type: 'scatter',
                        symbolSize: 30,
                        data: [
                            [12, 331],
                            [55, 131],
                            [55, 531]
                        ]
                    }]
                };

                testHelper.create(echarts, 'mainb1', {
                    title: [
                        'visualMap should be normal (and hoverLink should be normal)',
                        '(inRange: has color, outOfRange: "black")'
                    ],
                    option: option,
                    height: 200
                });
            });
        </script>







        <script>
            require(['echarts'], function (echarts) {
                var option = {
                    hoverLayerThreshold: hoverLayerThreshold,
                    xAxis: {
                    },
                    yAxis: {
                    },
                    series: [{
                        type: 'scatter',
                        symbolSize: 30,
                        data: [
                            [12, 131],
                            [55, 431],
                            [55, 331]
                        ]
                    }]
                };

                var chart = testHelper.create(echarts, 'mainb2', {
                    title: [
                        'setOption onclick and hover animation should be normal:',
                        'click any symbol, all symbols should become blue'
                    ],
                    option: option,
                    height: 200
                });

                chart.on('click', function () {
                    chart.setOption({
                        color: ['blue']
                    });
                });
            });
        </script>





        <script>
            require(['echarts'], function (echarts) {
                var option = {
                    hoverLayerThreshold: hoverLayerThreshold,
                    tooltip: {},
                    xAxis: {
                    },
                    yAxis: {
                        splitNumber: 2,
                        scale: true
                    },
                    series: [{
                        type: 'scatter',
                        symbolSize: 30,
                        emphasis: {
                            label: {
                                show: true
                            }
                        },
                        data: [[12, 331221], [55, 331221]]
                    }]
                };

                testHelper.create(echarts, 'main0', {
                    title: [
                        'normal no label, hover show label inside',
                        'TEST: hover twice, should be normal',
                        'zrBaseLayer should not be refreshed if NOT using hoverLayer'
                    ],
                    option: option,
                    height: 200
                });
            });
        </script>





        <script>
            require(['echarts'], function (echarts) {
                var option = {
                    hoverLayerThreshold: hoverLayerThreshold,
                    tooltip: {},
                    xAxis: {
                    },
                    yAxis: {
                        splitNumber: 2,
                        scale: true
                    },
                    series: [{
                        type: 'scatter',
                        symbolSize: 30,
                        label: {
                            show: true
                        },
                        itemStyle: {
                            color: 'green',
                            opacity: 1
                        },
                        emphasis: {
                            label: {
                                position: 'top'
                            }
                        },
                        data: [[12, 331221], [20, 331221], [55, 331221]]
                    }]
                };

                testHelper.create(echarts, 'main1', {
                    title: [
                        'normal label inside, hover label outside top.',
                        'lifted color should be able to restore after hover twice.'
                    ],
                    option: option,
                    height: 200
                });
            });
        </script>







        <script>
            require(['echarts'], function (echarts) {
                var option = {
                    hoverLayerThreshold: hoverLayerThreshold,
                    tooltip: {},
                    xAxis: {
                    },
                    yAxis: {
                        splitNumber: 2,
                        scale: true
                    },
                    series: [{
                        type: 'scatter',
                        symbolSize: 30,
                        label: {
                            show: true
                        },
                        itemStyle: {
                            color: 'green',
                            opacity: 1
                        },
                        emphasis: {
                            itemStyle: {
                                color: 'red'
                            },
                            label: {
                                position: 'top'
                            }
                        },
                        data: [[12, 331221], [55, 331221]]
                    }]
                };

                var chart = testHelper.create(echarts, 'main2', {
                    title: [
                        'normal style: green',
                        'trigger hover by API (red, text top).',
                        'Test mouse hover and leave, should NOT return to normal.',
                        'Only click downplay to return normal'
                    ],
                    option: option,
                    height: 200,
                    buttons: [{
                        text: 'highlight dataIndex 0',
                        onclick: function () {
                            chart.dispatchAction({
                                type: 'highlight',
                                seriesIndex: 0,
                                dataIndex: 0
                            });
                        }
                    }, {
                        text: 'downplay dataIndex 0',
                        onclick: function () {
                            chart.dispatchAction({
                                type: 'downplay',
                                seriesIndex: 0,
                                dataIndex: 0
                            });
                        }
                    }]
                });
            });
        </script>








        <script>
            require(['echarts'], function (echarts) {
                var option = {
                    hoverLayerThreshold: hoverLayerThreshold,
                    tooltip: {},
                    xAxis: {
                    },
                    yAxis: {
                        splitNumber: 2,
                        scale: true
                    },
                    series: [{
                        type: 'scatter',
                        id: 's',
                        symbolSize: 30,
                        label: {
                            show: true
                        },
                        itemStyle: {
                            color: 'green',
                            opacity: 1
                        },
                        emphasis: {
                            itemStyle: {
                                color: 'red'
                            },
                            label: {
                                position: 'top'
                            }
                        },
                        data: [[12, 331221], [55, 331221]]
                    }]
                };

                var chart = testHelper.create(echarts, 'main3', {
                    title: [
                        'trigger hover by API (red, text top).',
                        'setOption to change hoverStyle.'
                    ],
                    option: option,
                    height: 200,
                    buttons: [{
                        text: 'highlight dataIndex 0',
                        onclick: function () {
                            chart.dispatchAction({
                                type: 'highlight',
                                seriesIndex: 0,
                                dataIndex: 0
                            });
                        }
                    }, {
                        text: 'setOption to modify hoverStyle yellow',
                        onclick: function () {
                            chart.setOption({
                                series: [{
                                    id: 's',
                                    emphasis: {
                                        itemStyle: {
                                            color: 'yellow'
                                        },
                                        label: {
                                            fontSize: 30
                                        }
                                    }
                                }]
                            });
                        }
                    }, {
                        text: 'setOption to modify hoverStyle blue',
                        onclick: function () {
                            chart.setOption({
                                series: [{
                                    id: 's',
                                    emphasis: {
                                        itemStyle: {
                                            color: 'blue'
                                        },
                                        label: {
                                            fontSize: 50
                                        }
                                    }
                                }]
                            });
                        }
                    }, {
                        text: 'downplay dataIndex 0',
                        onclick: function () {
                            chart.dispatchAction({
                                type: 'downplay',
                                seriesIndex: 0,
                                dataIndex: 0
                            });
                        }
                    }]
                });
            });
        </script>






        <script>
            require(['echarts'], function (echarts) {
                var option = {
                    hoverLayerThreshold: hoverLayerThreshold,
                    tooltip: {},
                    xAxis: {
                    },
                    yAxis: {
                        splitNumber: 2,
                        scale: true
                    },
                    series: [{
                        type: 'custom',
                        renderItem: function (params, api) {
                            return {
                                type: 'group',
                                children: [{
                                    type: 'rect',
                                    shape: {x: 100, y: 30, width: 100, height: 50},
                                    style: {fill: '#333'}
                                }, {
                                    type: 'rect',
                                    shape: {x: 130, y: 50, width: 100, height: 50},
                                    style: {fill: '#555'}
                                }, {
                                    type: 'rect',
                                    shape: {x: 160, y: 70, width: 100, height: 50},
                                    style: {fill: '#777'}
                                }]
                            };
                        },
                        data: [[12, 331221], [55, 331221]]
                    }]
                };

                testHelper.create(echarts, 'main4', {
                    title: [
                        'custom series: all highlighted when hover, keep z correct'
                    ],
                    option: option,
                    height: 200
                });
            });
        </script>






        <script>
            require(['echarts'], function (echarts) {
                var option = {
                    hoverLayerThreshold: hoverLayerThreshold,
                    tooltip: {},
                    xAxis: {
                    },
                    yAxis: {
                        splitNumber: 2,
                        scale: true
                    },
                    series: [{
                        type: 'line',
                        symbolSize: 20,
                        data: [[21, 22], [44, 11]]
                    }]
                };

                var chart = testHelper.create(echarts, 'main5', {
                    title: [
                        'Test default symbol hover style (scale) (Only test **Not use hoverLayer**)',
                        'trigger hover by API: **should scaled**.',
                        'Test mouse hover and leave, should NOT return to normal.',
                        'Only click downplay to return normal'
                    ],
                    option: option,
                    height: 200,
                    buttons: [{
                        text: 'highlight dataIndex 0',
                        onclick: function () {
                            chart.dispatchAction({
                                type: 'highlight',
                                seriesIndex: 0,
                                dataIndex: 0
                            });
                        }
                    }, {
                        text: 'downplay dataIndex 0',
                        onclick: function () {
                            chart.dispatchAction({
                                type: 'downplay',
                                seriesIndex: 0,
                                dataIndex: 0
                            });
                        }
                    }]
                });
            });
        </script>



<<<<<<< HEAD




        <script>
            require(['echarts'], function (echarts) {
                var option = {
                    hoverLayerThreshold: hoverLayerThreshold,
                    tooltip: {},
                    series: [{
                        type: 'pie',
                        data: [
                            {value: 12, name: 'qwer'},
                            {value: 15, name: 'asdf'},
                            {value: 17, name: 'zxcv'}
                        ]
                    }]
                };

                var chart = testHelper.create(echarts, 'main6', {
                    title: [
                        'Pie **hightlight priority** of API and mouse:',
                        'Hover on sector, **should scaled and highlighted**.',
                        'trigger hover by API: **should scaled and highlighted**.',
                        'Test mouse hover and leave, should NOT return to normal.',
                        'Only click downplay to return normal'
                    ],
                    option: option,
                    height: 200,
                    buttons: [{
                        text: 'highlight dataIndex 0',
                        onclick: function () {
                            chart.dispatchAction({
                                type: 'highlight',
                                seriesIndex: 0,
                                dataIndex: 0
                            });
                        }
                    }, {
                        text: 'downplay dataIndex 0',
                        onclick: function () {
                            chart.dispatchAction({
                                type: 'downplay',
                                seriesIndex: 0,
                                dataIndex: 0
                            });
                        }
                    }]
                });
            });
        </script>




=======
>>>>>>> 52b8ce29
    </body>
</html><|MERGE_RESOLUTION|>--- conflicted
+++ resolved
@@ -595,7 +595,6 @@
 
 
 
-<<<<<<< HEAD
 
 
 
@@ -651,7 +650,5 @@
 
 
 
-=======
->>>>>>> 52b8ce29
     </body>
 </html>